/** \copyright
 * Copyright (c) 2012, Stuart W Baker
 * All rights reserved.
 *
 * Redistribution and use in source and binary forms, with or without
 * modification, are  permitted provided that the following conditions are met:
 *
 *  - Redistributions of source code must retain the above copyright notice,
 *    this list of conditions and the following disclaimer.
 *
 *  - Redistributions in binary form must reproduce the above copyright notice,
 *    this list of conditions and the following disclaimer in the documentation
 *    and/or other materials provided with the distribution.
 *
 * THIS SOFTWARE IS PROVIDED BY THE COPYRIGHT HOLDERS AND CONTRIBUTORS "AS IS"
 * AND ANY EXPRESS OR IMPLIED WARRANTIES, INCLUDING, BUT NOT LIMITED TO, THE
 * IMPLIED WARRANTIES OF MERCHANTABILITY AND FITNESS FOR A PARTICULAR PURPOSE
 * ARE DISCLAIMED. IN NO EVENT SHALL THE COPYRIGHT HOLDER OR CONTRIBUTORS BE
 * LIABLE FOR ANY DIRECT, INDIRECT, INCIDENTAL, SPECIAL, EXEMPLARY, OR
 * CONSEQUENTIAL DAMAGES (INCLUDING, BUT NOT LIMITED TO, PROCUREMENT OF
 * SUBSTITUTE GOODS OR SERVICES; LOSS OF USE, DATA, OR PROFITS; OR BUSINESS
 * INTERRUPTION) HOWEVER CAUSED AND ON ANY THEORY OF LIABILITY, WHETHER IN
 * CONTRACT, STRICT LIABILITY, OR TORT (INCLUDING NEGLIGENCE OR OTHERWISE)
 * ARISING IN ANY WAY OUT OF THE USE OF THIS SOFTWARE, EVEN IF ADVISED OF THE
 * POSSIBILITY OF SUCH DAMAGE.
 *
 * \file Devtab.hxx
 * This file represents a newlib stub for device drivers.
 *
 * @author Stuart W. Baker
 * @date 27 December 2012
 */

#ifndef _FREERTOS_DRIVERS_COMMON_DEVTAB_HXX_
#define _FREERTOS_DRIVERS_COMMON_DEVTAB_HXX_

#include <stropts.h>
#include <sys/types.h>
#include <sys/select.h>
#include "os/OS.hxx"

class Device;
class Notifiable;
class DeviceBufferBase;

/** File information.
 */
struct File
{
    Device *dev; /**< file operations */
    /** Data that the device driver wants to store about this fd. */
    void *priv;
    off_t offset; /**< current offset within file */
    int flags;    /**< open flags */
    bool inuse;   /**< true if this is an open fd. */
};

/** Device tab structure.
 */
struct Device
{
public:
    /** Constructor.
     * @param name name of device in file system. Pointer must be valid
     * throughout the entire lifetime.
     */
    Device(const char *name);

    /** Destructor */
    virtual ~Device();

    /** Open a file or device.
     * @param reent thread save reentrant structure
     * @param path file or device name
     * @param flags open flags
     * @param mode open mode, ignored in this implementation
     * @return 0 upon success, -1 upon failure with errno containing the cause
     */
    static int open(struct _reent *reent, const char *path, int flags,
                    int mode);

    /** Close a file or device.
     * @param reent thread save reentrant structure
     * @param fd file descriptor to close
     * @return 0 upon success, -1 upon failure with errno containing the cause
     */
    static int close(struct _reent *reent, int fd);

    /** Read from a file or device.
     * @param reent thread save reentrant structure
     * @param fd file descriptor to read
     * @param buf location to place read data
     * @param count number of bytes to read
     * @return number of bytes read upon success, -1 upon failure with errno
     *         containing the cause
     */
    static ssize_t read(struct _reent *reent, int fd, void *buf, size_t count);

    /** Write to a file or device.
     * @param reent thread save reentrant structure
     * @param fd file descriptor to write
     * @param buf location to find write data
     * @param count number of bytes to write
     * @return number of bytes written upon success, -1 upon failure with errno
     *         containing the cause
     */
    static ssize_t write(struct _reent *reent, int fd, const void *buf, size_t count);

    /** Change the offset index of a file or device.
     * @param reent thread save reentrant structure
     * @param fd file descriptor to seek
     * @param offset offset within file
     * @param whence type of seek to complete
     * @return resulting offset from beginning of file, -1 upon failure with
     *         errno containing the cause
     */
    static _off_t lseek(struct _reent *reent, int fd, _off_t offset, int whence);

    /** Get the status information of a file or device.
     * @param reent thread safe reentrant structure
     * @param fd file descriptor to get status of
     * @param stat structure to fill status info into
     * @return 0 upon success, -1 upon failure with errno containing the cause
     */
    static int fstat(struct _reent *reent, int fd, struct stat *stat);

    /** Request and ioctl transaction.
     * @param fd file descriptor
     * @param key ioctl key
     * @param data key data
     * @return 0 upon success, -1 upon failure with errno containing the cause
     */
    static int ioctl(int fd, unsigned long int key, unsigned long data);

    /** POSIX select().
     * @param nfds highest numbered file descriptor in any of the three, sets plus 1
     * @param readfds fd_set of file descritpors to pend on read active
     * @param writefds fd_set of file descritpors to pend on write active
     * @param exceptfds fd_set of file descritpors to pend on error active
     * @param timeout timeout in nsec to wait, if 0, return immediately, if < 0
     *                wait forever
     * @return on success, number of file descriptors in the three sets that are
     *         active, 0 on timeout, -1 with errno set appropriately upon error.
     */
    static int select(int nfds, fd_set *readfds, fd_set *writefds,
                      fd_set *exceptfds, long long timeout);

    /** Clears the current thread's select bits. This is usedby ::select and
     * ::pselect to ensure the necessary atomicity. */
    static void select_clear();

    /** Manipulate a file descriptor.
     * @param fd file descriptor
     * @param cmd operation to perform
     * @param data parameter to the cmd operation
     * @return dependent on the operation (POSIX compliant where applicable) or
     *         -1 on error with errno set appropriately
     */
    static int fcntl(int fd, int cmd, unsigned long data);

protected:
    /** Open method. @return negative errno on failure, or positive fd on
     * success. */
    virtual int open(File *, const char *, int, int) = 0;

    /** Close method. Returns negative errno on failure.
     * @param file reference to close
     * @return 0 upon success or negative error number upon error.
     */
    virtual int close(File *file) = 0;

    /** Read method. @return negative errno on failure, positive number of
     * bytes read on success. */
    virtual ssize_t read(File *, void *, size_t) = 0;
    /** Write method. @return negative errno on failure, positive number of
     * bytes written on success. */
    virtual ssize_t write(File *, const void *, size_t) = 0;

    /** Seek method.
     * @param file file reference for this device
     * @param offset offset in bytes from whence directive
     * @param whence SEEK_SET if to set the file offset to an abosolute position,
     *               SEEK_CUR if to set the file offset from current position
     * @return current offest or negative error number upon error.
     */
    virtual off_t lseek(File* file, off_t offset, int whence);

    /** Get the status information of a file or device.
     * @param file file reference for this device
     * @param stat structure to fill status info into
     * @return 0 upon successor or negative error number upon error.
     */
    virtual int fstat(File* file, struct stat *stat) = 0;

    /** Request an ioctl transaction
     * @param file file reference for this device
     * @param key ioctl key
     * @param data key data
     * @param return 0 upon success or negative error number upon error.
     */
    virtual int ioctl(File *file, unsigned long int key, unsigned long data);

    /** Manipulate a file descriptor.
     * @param file file reference for this device
     * @param cmd operation to perform
     * @param data parameter to the cmd operation
     * @return dependent on the operation (POSIX compliant where applicable)
     *         or negative error number upon error.
     */
    virtual int fcntl(File *file, int cmd, unsigned long data);

    /** Device select method. Default impementation returns true.
     * @param file reference to the file
     * @param mode FREAD for read active, FWRITE for write active, 0 for
     *        exceptions
     * @return true if active, false if inactive
     */
    virtual bool select(File* file, int mode);

    /** Select wakeup information.
     */
    struct SelectInfo
    {
        /** Default constructor.
         */
        SelectInfo()
            : event(0)
        {
        }

        /** bit mask of clients that need woken */
        OSEventType event;
    };

    /** Add client to list of clients needing woken.
     * @param info wakeup event instance
     */
    static void select_insert(SelectInfo *info);

    /** Wakeup the list of clients needing woken.
     * @param info wakeup event instance
     */
    static void select_wakeup(SelectInfo *info);

    /** Wakeup the list of clients needing woken. from ISR context.
     * @param info wakeup event instance
     * @param woken is the task woken up
     */
    static void select_wakeup_from_isr(SelectInfo *info, int *woken);

    /** Allocate a free file descriptor.  This call must be made with the
     * static Device::mutex locked.
     * @return file number on success, else -1 on failure
     */
    static int fd_alloc(void);

    /** Free up a file descriptor.
     * @param fd number to free up
     */
    static void fd_free(int fd);

    /** Looks up a reference to a File corresponding to a given file descriptor.
     * @param fd is a file descriptor as supplied to the read-write-close-ioctl
     *        commands.
     * @returns NULL and sets errno if fd is invalid, otherwise the File
     *          reference.
     */
    static File* file_lookup(int fd);

    /** Looks up a file descriptor corresponding to a given File reference.
     * @param file is a reference to a File structure.
     * @returns file descriptor (assert on error).
     */
    static int fd_lookup(File *file);

    /** File descriptor pool */
    static File files[];

    /** mutual exclusion for fileio */
    static OSMutex mutex;

    /** allow class DeviceBuffer access to select() related members. */
    friend class DeviceBufferBase;
    friend class OSSelectWakeup;

private:
    const char *name; /**< device name */

    /** first device in linked list */
    static Device *first;

    /** next device in linked list */
    Device *next;

    /** previous device in linked list */
    Device *prev;

    DISALLOW_COPY_AND_ASSIGN(Device);
};

/** Node information.
 */
class Node : public Device
{
protected:
    /** Constructor.
     */
    Node(const char *name)
        : Device(name)
        , mode_(0)
        , references_(0)
    {
    }

    /** Destructor */
    virtual ~Node()
    {
    }

    /** This will be called once when reference-count goes from 0 to
     * positive. Called with lock_ held. */
    virtual void enable() = 0;
    /** This will be called when reference count goes from non-zero to
     * 0. Called with lock_ held. */
    virtual void disable() = 0;

    /** Instructs the device driver to drop all TX and RX queues. This is
     * called after disable() still under the device lock. */
    virtual void flush_buffers() = 0;

    /** Open method */
    int open(File *, const char *, int, int) OVERRIDE;
    /** Close method */
    int close(File *) OVERRIDE;

    /** Get the status information of a file or device.
     * @param file file reference for this device
     * @param stat structure to fill status info into
     * @return 0 upon successor or negative error number upon error.
     */
    virtual int fstat(File* file, struct stat *stat) override;

protected:
<<<<<<< HEAD
    OSMutex lock_;
    mode_t mode_;
=======
    OSMutex lock_; ///< protects internal structures.
>>>>>>> ce38a1bd

    unsigned int references_; /**< number of open references */

private:
    DISALLOW_COPY_AND_ASSIGN(Node);
};


/** Node information for a device node in the filesystem that has support for
 * nonblocking mode via Notifiable pointers for reading and writing.
 */
class NonBlockNode : public Node
{
protected:
    /// Constructor. @param name is the name of this device node in the
    /// filesystem.
    NonBlockNode(const char *name)
        : Node(name)
        , readableNotify_(NULL)
        , writableNotify_(NULL) {}

    /** Called under a critical section. @returns true if a read would not block
     * right now. */
    virtual bool has_rx_buffer_data() = 0;
    /** Called under a critical section. @returns true if a write would not
     * block right now. */
    virtual bool has_tx_buffer_space() = 0;

    /** Request an ioctl transaction
    * @param file file reference for this device
    * @param node node reference for this device
    * @param key ioctl key
    * @param data key data
    */
    int ioctl(File *file, unsigned long int key, unsigned long data) OVERRIDE;

    /** This will be notified if the device has data avilable for read. */
    Notifiable* readableNotify_;
    /** This will be notified if the device has buffer avilable for write. */
    Notifiable* writableNotify_;
};

#endif /* _FREERTOS_DRIVERS_COMMON_DEVTAB_HXX_ */<|MERGE_RESOLUTION|>--- conflicted
+++ resolved
@@ -1,4 +1,4 @@
-/** \copyright
+	/** \copyright
  * Copyright (c) 2012, Stuart W Baker
  * All rights reserved.
  *
@@ -341,12 +341,8 @@
     virtual int fstat(File* file, struct stat *stat) override;
 
 protected:
-<<<<<<< HEAD
-    OSMutex lock_;
+    OSMutex lock_; ///< protects internal structures.
     mode_t mode_;
-=======
-    OSMutex lock_; ///< protects internal structures.
->>>>>>> ce38a1bd
 
     unsigned int references_; /**< number of open references */
 
