--- conflicted
+++ resolved
@@ -38,12 +38,9 @@
 #include "devtab.h"
 #include "os/os.h"
 
-<<<<<<< HEAD
-=======
 #ifdef TARGET_LPC11Cxx
 #define NUM_OPEN_FILES     4
 #else
->>>>>>> 62e7184d
 #define NUM_OPEN_FILES     8
 #endif
 
