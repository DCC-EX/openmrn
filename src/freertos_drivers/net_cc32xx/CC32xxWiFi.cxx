--- conflicted
+++ resolved
@@ -373,20 +373,17 @@
 void CC32xxWiFi::start(WlanRole role)
 {
     wlanRole = role;
-<<<<<<< HEAD
 #ifdef SL_API_V2
     os_thread_create(nullptr, "SimpleLink Task", configMAX_PRIORITIES - 1, 2048,
         sl_Task, nullptr);
 #else
-    VStartSimpleLinkSpawnTask(configMAX_PRIORITIES - 1);
-=======
 #if 0
     VStartSimpleLinkSpawnTask(configMAX_PRIORITIES - 1);
 #else
     xSimpleLinkSpawnQueue = xQueueCreate(3, sizeof( tSimpleLinkSpawnMsg ) );
     os_thread_create(&xSimpleLinkSpawnTaskHndl, "SimpleLink",
                      configMAX_PRIORITIES - 1, 2048, vSimpleLinkSpawnTask, NULL);
->>>>>>> 46a1260d
+#endif // if 0
 #endif
     os_thread_create(nullptr, "Wlan Task", configMAX_PRIORITIES - 1, 2048,
                      wlan_task_entry, nullptr);
@@ -1148,7 +1145,6 @@
         static_cast<CC32xxWiFi::HttpServerResponse *>(pHttpServerResponse));
 }
 
-<<<<<<< HEAD
 #ifdef SL_API_V2
 
 /**
@@ -1202,6 +1198,3 @@
 #endif 
 
 } /* extern "C" */
-=======
-} /* extern "C" */
->>>>>>> 46a1260d
