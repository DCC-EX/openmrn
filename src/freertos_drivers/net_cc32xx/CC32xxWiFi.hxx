--- conflicted
+++ resolved
@@ -91,15 +91,6 @@
     void wlan_connect(const char *ssid, const char* security_key,
                       uint8_t security_type);
 
-<<<<<<< HEAD
-=======
-    /** Get the receive signal strength indicator.
-     * @return receive signal strength
-     */
-    int wlan_rssi()
-    {
-        return rssi;
-    }
 
     /** @return true if the wlan interface is ready to establish outgoing
      * connections. */
@@ -108,7 +99,6 @@
         return connected && ipAquired;
     }
 
->>>>>>> c5be071f
     /** Get the singleton instance pointer.
      * @return singleton instance pointer
      */
