--- conflicted
+++ resolved
@@ -36,19 +36,11 @@
 
 #include <cstdio>
 
-<<<<<<< HEAD
-#include "executor/Service.hxx"
-#include "executor/StateFlow.hxx"
-
-#if defined (__FreeRTOS__) && !defined (GCC_ARMCM3)
-#else
-=======
 #include "utils/macros.h"
 #include "executor/Service.hxx"
 #include "executor/StateFlow.hxx"
 
 #ifdef HAVE_BSDSOCKET
->>>>>>> 67329a6a
 #define CONSOLE_NETWORKING
 #endif
 
@@ -109,20 +101,12 @@
     /** Constructor.
      * @param executor the executor thread that the Console flows will execute
      *                 on
-<<<<<<< HEAD
-     * @param stdio start a Console connection instance on stdio if true
-     * @param port TCP port number to open a telnet listen socket on, -1 mean
-     *        do not open a listen port.
-     */
-    Console(ExecutorBase *exectutor, bool stdio, int port = -1);
-=======
      * @param fd_in input file descriptor for the session
      * @param fd_out output file descriptor for the session
      * @param port TCP port number to open a telnet listen socket on, -1 mean
      *        do not open a listen port.
      */
     Console(ExecutorBase *executor, int fd_in, int fd_out, int port = -1);
->>>>>>> 67329a6a
 
     /** Destructor.
      */
@@ -365,42 +349,6 @@
     };
 #endif
 
-#if defined (CONSOLE_NETWORKING)
-    /** State flow that will accept incoming connections.
-     */
-    class Listen : public StateFlowBase
-    {
-    public:
-        /** Constructor.
-         * @param service service instance that this listen socket belongs to
-         * @param port port number to listen on
-         */
-        Listen(Service *service, int port);
-
-    private:
-        /** Entry point to the state machine.
-         * @return next state is accept() pending an active listen socket
-         */
-        StateFlowBase::Action entry()
-        {
-            return listen_and_call(&selectHelper, fdListen, STATE(accept));
-        }
-
-        /** Accept the incoming connection.
-         * @return next state is accept() to accept the next connection
-         */
-        StateFlowBase::Action accept();
-
-        /** listen socket descriptor */
-        int fdListen;
-
-        /** metadata for waiting on the listen socket to become active */
-        StateFlowBase::StateFlowSelectHelper selectHelper;
-
-        DISALLOW_COPY_AND_ASSIGN(Listen);
-    };
-#endif
-
     /** Console session metadata.
      */
     class Session : public StateFlowBase
@@ -408,14 +356,6 @@
     public:
         /** Constructor.
          * @param service service instance that this session belongs to
-<<<<<<< HEAD
-         * @param fd file descriptor for the session
-         */
-        Session(Service *service, int fd)
-            : StateFlowBase(service)
-            , fd(fd)
-            , fp(fdopen(fd, "r+"))
-=======
          * @param fd_in input file descriptor for the session
          * @param fd_out output file descriptor for the session
          */
@@ -424,52 +364,10 @@
             , fdIn(fd_in)
             , fdOut(fd_out)
             , fp(fdopen(fd_out, "w"))
->>>>>>> 67329a6a
             , line((char*)malloc(64))
             , line_size(64)
             , pos(0)
             , selectHelper(this)
-<<<<<<< HEAD
-        {
-            prompt(fp);
-            start_flow(STATE(entry));
-        }
-
-        /** Desctructor.
-         */
-        ~Session()
-        {
-            fclose(fp);
-            close(fd);
-            free(line);
-        }
-
-    private:
-        /** Entry point to the state machine.
-         * @return next state is accept() pending an active listen socket
-         */
-        StateFlowBase::Action entry()
-        {
-            return read_single(&selectHelper, fd, line + pos,
-                               line_size - pos, STATE(process_read));
-        }
-
-        /** Entry point to the state machine.
-         * @return next state is accept() pending an active listen socket
-         */
-        StateFlowBase::Action process_read();
-
-        /** Print the standard prompt.
-         * @param fp FILE pointer to send prompt to
-         */
-        void prompt(FILE *fp)
-        {
-            fputs("> ", fp);
-            fflush(fp);
-        }
-
-        int fd;           /**< file descriptor of session */
-=======
             , command(nullptr)
         {
             prompt(fp);
@@ -536,37 +434,21 @@
 
         int fdIn;         /**< input file descriptor of the session */
         int fdOut;        /**< output file descriptor of the session */
->>>>>>> 67329a6a
         FILE *fp;         /**< file pointer of session */
         char *line;       /**< current line content */
         size_t line_size; /**< current max line size */
         size_t pos;       /**< current line position */
-<<<<<<< HEAD
+        const char *args[MAX_ARGS]; /**< parsed argument list */
 
         /** metadata for waiting on the listen socket to become active */
         StateFlowBase::StateFlowSelectHelper selectHelper;
 
+        /** Command instance that we are currently acting on */
+        Command *command;
+
         DISALLOW_COPY_AND_ASSIGN(Session);
     };
 
-    Command help;     /**< the "help" command instance */
-    Command helpMark; /**< the help "?" command instance */
-#if defined (CONSOLE_NETWORKING)
-    Listen listen; /**< object that will listen for incoming connections */
-#endif
-=======
-        const char *args[MAX_ARGS]; /**< parsed argument list */
-
-        /** metadata for waiting on the listen socket to become active */
-        StateFlowBase::StateFlowSelectHelper selectHelper;
-
-        /** Command instance that we are currently acting on */
-        Command *command;
-
-        DISALLOW_COPY_AND_ASSIGN(Session);
-    };
-
->>>>>>> 67329a6a
     /** Print out the help menu by calling the in context helper function.
      * @param fp file pointer to console
      * @param argc number of arguments including the command itself
@@ -606,28 +488,6 @@
      * @param argv array of arguments starting with the command itself
      * @return COMMAND_OK
      */
-<<<<<<< HEAD
-    int quit_command(FILE *fp, int argc, const char *argv[]);
-
-    /** Open and initialize a new session.
-     * @param fd file descriptor belonging to session
-     */
-    void open_session(int fd);
-
-    /** Process a potential callback for a given command
-     * @param fp file pointer to console
-     * @param argc number of arguments including the command itself
-     * @param argv array of arguments starting with the command itself
-     * @return if false, close the session
-     */
-    bool callback(FILE *fp, int argc, const char *argv[]);
-
-    /** Give Listen class access to Console private members */
-    friend class Listen;
-
-    /** Give Session class access to Console private members */
-    friend class Session;
-=======
     CommandStatus quit_command(FILE *fp, int argc, const char *argv[]);
 
     /** Open and initialize a new session.
@@ -651,7 +511,6 @@
     friend class Session;
 
     DISALLOW_COPY_AND_ASSIGN(Console);
->>>>>>> 67329a6a
 };
 
 #endif // _CONSOLE_CONSOLE_HXX_