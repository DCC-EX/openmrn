/** \copyright
 * Copyright (c) 2014, Stuart W Baker
 * All rights reserved.
 *
 * Redistribution and use in source and binary forms, with or without
 * modification, are  permitted provided that the following conditions are met:
 *
 *  - Redistributions of source code must retain the above copyright notice,
 *    this list of conditions and the following disclaimer.
 *
 *  - Redistributions in binary form must reproduce the above copyright notice,
 *    this list of conditions and the following disclaimer in the documentation
 *    and/or other materials provided with the distribution.
 *
 * THIS SOFTWARE IS PROVIDED BY THE COPYRIGHT HOLDERS AND CONTRIBUTORS "AS IS"
 * AND ANY EXPRESS OR IMPLIED WARRANTIES, INCLUDING, BUT NOT LIMITED TO, THE
 * IMPLIED WARRANTIES OF MERCHANTABILITY AND FITNESS FOR A PARTICULAR PURPOSE
 * ARE DISCLAIMED. IN NO EVENT SHALL THE COPYRIGHT HOLDER OR CONTRIBUTORS BE
 * LIABLE FOR ANY DIRECT, INDIRECT, INCIDENTAL, SPECIAL, EXEMPLARY, OR
 * CONSEQUENTIAL DAMAGES (INCLUDING, BUT NOT LIMITED TO, PROCUREMENT OF
 * SUBSTITUTE GOODS OR SERVICES; LOSS OF USE, DATA, OR PROFITS; OR BUSINESS
 * INTERRUPTION) HOWEVER CAUSED AND ON ANY THEORY OF LIABILITY, WHETHER IN
 * CONTRACT, STRICT LIABILITY, OR TORT (INCLUDING NEGLIGENCE OR OTHERWISE)
 * ARISING IN ANY WAY OUT OF THE USE OF THIS SOFTWARE, EVEN IF ADVISED OF THE
 * POSSIBILITY OF SUCH DAMAGE.
 *
 * \file Console.cxx
 * This file provides an implementation of an interactive text console.
 *
 * @author Stuart W. Baker
 * @date 10 May 2014
 */

#include "console/Console.hxx"

#if defined (CONSOLE_NETWORKING)
#include <netinet/tcp.h>
#include <sys/socket.h>
#include <arpa/inet.h>
#endif

#include <sys/stat.h>
#include <unistd.h>
#include <fcntl.h>

/*
 * Console::Console()
<<<<<<< HEAD
 */
Console::Console(ExecutorBase *executor, bool stdio, int port)
=======
 */
Console::Console(ExecutorBase *executor, uint16_t port)
    : Service(executor)
    , help("help", help_command, this, &helpMark)
    , helpMark("?", help_command, this)
#if defined (CONSOLE_NETWORKING)
    , listen(this, port)
#endif
{
    add_command("quit", quit_command, this);
}

/*
 * Console::Console()
 */
Console::Console(ExecutorBase *executor, int fd_in, int fd_out, int port)
>>>>>>> 67329a6a
    : Service(executor)
    , help("help", help_command, this, &helpMark)
    , helpMark("?", help_command, this)
#if defined (CONSOLE_NETWORKING)
    , listen(this, port)
#endif
{
<<<<<<< HEAD
    if (stdio)
=======
    open_session(fd_in, fd_out);
    add_command("quit", quit_command, this);
}

/*
 * Console::open_session()
 */
void Console::open_session(int fd_in, int fd_out)
{
#ifdef HAVE_BSDSOCKET
    fcntl(fd_in, F_SETFL, fcntl(0, F_GETFL, 0) | O_NONBLOCK);
#endif
    new Session(this, fd_in, fd_out);
}

/*
 * Console::add_command()
 */
void Console::add_command(const char *name, Callback callback, void *context)
{
    Command *current = &helpMark;

    /* seek to the end of the list */
    while (current->next)
>>>>>>> 67329a6a
    {
        current = current->next;
    }

<<<<<<< HEAD
    add_command("quit", quit_command, this);
}

/*
 * Console::open_session()
=======
    /** add the command to the end of the list */
    current->next = new Command(name, callback, context);
}

/*
 * Console::help_command()
>>>>>>> 67329a6a
 */
Console::CommandStatus Console::help_command(FILE *fp, int argc, const char *argv[])
{
<<<<<<< HEAD
    fcntl(fd, F_SETFL, fcntl(0, F_GETFL, 0) | O_NONBLOCK);
    new Session(this, fd);
}

/*
 * Console::add_command()
=======
    fprintf(fp, "%10s : print out this help menu\n", "help | ?");    

    /* call each of the commands with argc = 0 */
    for (Command *current = helpMark.next; current; current = current->next)
    {
        fprintf(fp, "%10s : ", current->name);
        const char *argv[2] = {current->name, "             "};
        (*current->callback)(fp, 0, argv, NULL);
    }

    return COMMAND_OK;
}

/*
 * Console::quit_command()
 */
Console::CommandStatus Console::quit_command(FILE *fp, int argc, const char *argv[])
{
    switch (argc)
    {
        case 0:
            fprintf(fp, "terminate the current login session, only\n%s"
                        "has an effect on socket based logins sessions\n",
                    argv[1]);
            return COMMAND_OK; 
        case 1:
            return COMMAND_CLOSE;
        default:
            return COMMAND_ERROR;
    }
}

/*
 * Console::CommandFlow::CommandFlow()
 */
Console::CommandFlow::CommandFlow(Console *console, const char *name)
    : StateFlowBase(console)
{
    Command *current = &console->helpMark;

    /* seek to the end of the list */
    while (current->next)
    {
        current = current->next;
    }

    /** add the command to the end of the list */
    command = new Command(name, this);
    current->next = command;
}

/*
 * Console::CommandFlow::CommandFlow()
 */
Console::CommandFlow::~CommandFlow()
{
    Console *console = static_cast<Console *>(service());
    Command *current = &console->helpMark;

    /* seek to just before our command instance */
    while (current)
    {
        if (current->next == command)
        {
            /* remove and our command from the list and delete instance */
            current->next = command->next;
            delete command;
            break;
        }
        current = current->next;
    }
}

#if defined (CONSOLE_NETWORKING)
/*
 * Console::Listen::Listen()
 */
Console::Listen::Listen(Service *service, int port)
    : StateFlowBase(service)
    , fdListen(-1)
    , selectHelper(this)
{
    if (port < 0)
    {
        /* invalid port number, this class will do nothing */
        return;
    }

    int                yes = 1;
    struct sockaddr_in sockaddr;
    int                result;

    memset(&sockaddr, 0, sizeof(sockaddr));
    sockaddr.sin_family = AF_INET;
    sockaddr.sin_addr.s_addr = INADDR_ANY;
    sockaddr.sin_port = htons(port);

    /* open TCP socket */
    fdListen = socket(AF_INET, SOCK_STREAM, IPPROTO_TCP);
    HASSERT(fdListen >= 0);

    /* reuse socket address if already in lingering use */
    result = setsockopt(fdListen, SOL_SOCKET, SO_REUSEADDR, &yes, sizeof(int));
    HASSERT(result == 0);

    /* turn off the nagel alogrithm */
    result = setsockopt(fdListen, IPPROTO_TCP, TCP_NODELAY, &yes, sizeof(int));
    HASSERT(result == 0);

    /* bind the address parameters to the socket */
    result = bind(fdListen, (struct sockaddr*)&sockaddr, sizeof(sockaddr));
    HASSERT(result == 0);

    /* set socket non-blocking */
    result = fcntl(fdListen, F_SETFL, fcntl(0, F_GETFL, 0) | O_NONBLOCK);
    HASSERT(result == 0);

    /* mark socket as listen */
    result = ::listen(fdListen, 10);
    HASSERT(result == 0);

    /* start state flow */
    start_flow(STATE(entry));
}

/*
 * Console::Listen::accept()
>>>>>>> 67329a6a
 */
StateFlowBase::Action Console::Listen::accept()
{
    int newfd = ::accept(fdListen, NULL, NULL);
    if (newfd >= 0)
    {
        int yes = 1;
        int result = setsockopt(newfd, IPPROTO_TCP,
                                TCP_NODELAY, &yes, sizeof(int));
        HASSERT(result == 0);
        static_cast<Console *>(service())->open_session(newfd, newfd);
    }

    return listen_and_call(&selectHelper, fdListen, STATE(accept));
}
#endif

/*
<<<<<<< HEAD
 * Console::help_command()
=======
 * Console::Listen::process_read()
>>>>>>> 67329a6a
 */
StateFlowBase::Action Console::Session::process_read()
{
<<<<<<< HEAD
    fprintf(fp, "%10s : print out this help menu\n", "help | ?");    
=======
    size_t count = (line_size - pos) - selectHelper.remaining_;
>>>>>>> 67329a6a

    if (count == 0)
    {
        struct stat stat;
        fstat(fdIn, &stat);
#ifdef HAVE_BSDSOCKET
        if (S_ISSOCK(stat.st_mode))
        {
            /* Socket connection closed */
            return delete_this();
        }
#endif
    }

<<<<<<< HEAD
    return COMMAND_OK;
}

/*
 * Console::quit_command()
 */
int Console::quit_command(FILE *fp, int argc, const char *argv[])
{
    switch (argc)
=======
    while(count--)
>>>>>>> 67329a6a
    {
        if (line[pos++] == '\n')
        {
            /* parse the line input into individual arguments */
            unsigned argc = 0;
            char last = '\0';

            for (size_t i = 0; i < pos; ++i)
            {
                switch (line[i])
                {
                    case '\r':
                    case '\n':
                    case ' ':
                        line[i] = '\0';
                        break;
                    case '"':
                        /** @todo quoted arguments not yet supported */
                    default:
                        if (last == '\0')
                        {
                            args[argc] = &line[i];
                            argc = (argc == MAX_ARGS) ? MAX_ARGS : argc + 1;
                        }
                        break;
                }
                last = line[i];
            }

            if (command != nullptr)
            {
                command->flow->notify();
                command->flow->argc = argc;
                command->flow->argv = args;
                //printf("%s", args[0]);
                return wait_and_call(STATE(exit_interactive));
            }

            switch (argc)
            {
                case 0:
                    break;
                case MAX_ARGS:
                    fprintf(fp, "too many arguments\n");
                    break;
                default:
                {
                    CommandStatus status = callback(argc, args);
                    if (status == COMMAND_NEXT)
                    {
                        return wait_and_call(STATE(exit_interactive));
                    }
                    else
                    {
                        if (callback_result_process(status, args[0]) == false)
                        {
                            return delete_this();
                        }
                    }
                }
            }
            pos = 0;
            prompt(fp);
        }
        else
        {
            if (pos >= line_size)
            {
                /* double the line buffer size */
                line_size *= 2;
                char *new_line = (char*)malloc(line_size);
                memcpy(new_line, line, pos);
                free(line);
                line = new_line;
            }
        }
    }
    return call_immediately(STATE(entry));
}

/*
<<<<<<< HEAD
 * Console::Callback()
=======
 * Console::Session::Callback()
>>>>>>> 67329a6a
 */
Console::CommandStatus Console::Session::callback(int argc, const char *argv[])
{
    Console *console = static_cast<Console *>(service());

    /* run through each command */
    for (Command *current = &console->help; current; current = current->next)
    {
        /* look for a command match */
        if (strcmp(current->name, argv[0]) == 0)
        {
            /* found a match, call the registered callback */
            if (current->interactive)
            {
                command = current;
                return current->flow->callback(this, fdIn, fp, argc, argv);
            }
            else
            {
                return (*current->callback)(fp, argc, argv, current->context);
            }
        }
    }

    return COMMAND_NOT_FOUND;
}

<<<<<<< HEAD
#if defined (CONSOLE_NETWORKING)
/*
 * Console::Listen::Listen()
 */
Console::Listen::Listen(Service *service, int port)
    : StateFlowBase(service)
    , fdListen(-1)
    , selectHelper(this)
{
    if (port < 0)
    {
        /* invalid port number, this class will do nothing */
        return;
    }

    int                yes = 1;
    struct sockaddr_in sockaddr;
    int                result;

    memset(&sockaddr, 0, sizeof(sockaddr));
    sockaddr.sin_family = AF_INET;
    sockaddr.sin_addr.s_addr = INADDR_ANY;
    sockaddr.sin_port = htons(port);

    /* open TCP socket */
    fdListen = socket(AF_INET, SOCK_STREAM, IPPROTO_TCP);
    HASSERT(fdListen >= 0);

    /* reuse socket address if already in lingering use */
    result = setsockopt(fdListen, SOL_SOCKET, SO_REUSEADDR, &yes, sizeof(int));
    HASSERT(result == 0);

    /* turn off the nagel alogrithm */
    result = setsockopt(fdListen, IPPROTO_TCP, TCP_NODELAY, &yes, sizeof(int));
    HASSERT(result == 0);

    /* bind the address parameters to the socket */
    result = bind(fdListen, (struct sockaddr*)&sockaddr, sizeof(sockaddr));
    HASSERT(result == 0);

    /* set socket non-blocking */
    result = fcntl(fdListen, F_SETFL, fcntl(0, F_GETFL, 0) | O_NONBLOCK);
    HASSERT(result == 0);

    /* mark socket as listen */
    result = ::listen(fdListen, 10);
    HASSERT(result == 0);

    /* start state flow */
    start_flow(STATE(entry));
}

/*
 * Console::Listen::accept()
 */
StateFlowBase::Action Console::Listen::accept()
{
    int newfd = ::accept(fdListen, NULL, NULL);
    if (newfd >= 0)
    {
        int yes = 1;
        int result = setsockopt(newfd, IPPROTO_TCP,
                                TCP_NODELAY, &yes, sizeof(int));
        HASSERT(result == 0);
        static_cast<Console *>(service())->open_session(newfd);
    }

    return listen_and_call(&selectHelper, fdListen, STATE(accept));
=======
/*
 * Console::Session::exit_interactive()
 */
StateFlowBase::Action Console::Session::exit_interactive()
{
    if (command->flow->status == COMMAND_NEXT)
    {
        pos = 0;
        return call_immediately(STATE(entry));
    }
    HASSERT(callback_result_process(command->flow->status, command->name) == true);

    pos = 0;
    prompt(fp);
    
    command = nullptr;

    return call_immediately(STATE(entry));
>>>>>>> 67329a6a
}
#endif

/*
<<<<<<< HEAD
 * Console::Listen::process_read()
 */
StateFlowBase::Action Console::Session::process_read()
{
    size_t count = (line_size - pos) - selectHelper.remaining_;

    if (count == 0)
    {
        /* Connection closed */
        return delete_this();
    }

    while(count--)
    {
        if (line[pos++] == '\n')
        {
            /* parse the line input into individual arguments */
            unsigned argc = 0;
            const char *args[MAX_ARGS];
            char last = '\0';

            for (size_t i = 0; i < pos; ++i)
            {
                switch (line[i])
                {
                    case '\r':
                    case '\n':
                    case ' ':
                        line[i] = '\0';
                        break;
                    case '"':
                    default:
                        if (last == '\0')
                        {
                            args[argc] = &line[i];
                            argc = (argc == MAX_ARGS) ? MAX_ARGS : argc + 1;
                        }
                        break;
                }
                last = line[i];
            }

            switch (argc)
            {
                case 0:
                    break;
                case MAX_ARGS:
                    fprintf(fp, "too many arguments\n");
                    break;
                default:
                    if (static_cast<Console *>(service())->callback(fp, argc, args) == false)
                    {
                        struct stat stat;
                        fstat(fd, &stat);
                        if (S_ISSOCK(stat.st_mode))
                        {
                            fprintf(fp, "shutting down session\n");
                            return delete_this();
                        }
                        fprintf(fp, "session not a socket, "
                                    "aborting session shutdown\n");
                    }
                    break;
            }
            pos = 0;
            prompt(fp);
        }
        else
        {
            if (pos >= line_size)
            {
                /* double the line buffer size */
                line_size *= 2;
                char *new_line = (char*)malloc(line_size);
                memcpy(line, new_line, pos);
                free(line);
                line = new_line;
            }
=======
 * Console::Session::callback_result_process()
 */
bool Console::Session::callback_result_process(CommandStatus status,
                                               const char *name)
{
    switch (status)
    {
        default:
            break;
        case COMMAND_ERROR:
            fprintf(fp, "invalid arguments\n");
            break;
        case COMMAND_CLOSE:
        {
            struct stat stat;
            fstat(fdIn, &stat);
#ifdef HAVE_BSDSOCKET
            if (S_ISSOCK(stat.st_mode))
            {
                fprintf(fp, "shutting down session\n");
                return false;
            }
#endif
            fprintf(fp, "session not a socket, "
                        "aborting session shutdown\n");
            break;
>>>>>>> 67329a6a
        }
        case COMMAND_NOT_FOUND:
            fprintf(fp, "%s: command not found\n", name);
    }
<<<<<<< HEAD
    return call_immediately(STATE(entry));
=======

    return true;
>>>>>>> 67329a6a
}<|MERGE_RESOLUTION|>--- conflicted
+++ resolved
@@ -45,10 +45,6 @@
 
 /*
  * Console::Console()
-<<<<<<< HEAD
- */
-Console::Console(ExecutorBase *executor, bool stdio, int port)
-=======
  */
 Console::Console(ExecutorBase *executor, uint16_t port)
     : Service(executor)
@@ -65,7 +61,6 @@
  * Console::Console()
  */
 Console::Console(ExecutorBase *executor, int fd_in, int fd_out, int port)
->>>>>>> 67329a6a
     : Service(executor)
     , help("help", help_command, this, &helpMark)
     , helpMark("?", help_command, this)
@@ -73,9 +68,6 @@
     , listen(this, port)
 #endif
 {
-<<<<<<< HEAD
-    if (stdio)
-=======
     open_session(fd_in, fd_out);
     add_command("quit", quit_command, this);
 }
@@ -100,36 +92,19 @@
 
     /* seek to the end of the list */
     while (current->next)
->>>>>>> 67329a6a
     {
         current = current->next;
     }
 
-<<<<<<< HEAD
-    add_command("quit", quit_command, this);
-}
-
-/*
- * Console::open_session()
-=======
     /** add the command to the end of the list */
     current->next = new Command(name, callback, context);
 }
 
 /*
  * Console::help_command()
->>>>>>> 67329a6a
  */
 Console::CommandStatus Console::help_command(FILE *fp, int argc, const char *argv[])
 {
-<<<<<<< HEAD
-    fcntl(fd, F_SETFL, fcntl(0, F_GETFL, 0) | O_NONBLOCK);
-    new Session(this, fd);
-}
-
-/*
- * Console::add_command()
-=======
     fprintf(fp, "%10s : print out this help menu\n", "help | ?");    
 
     /* call each of the commands with argc = 0 */
@@ -257,7 +232,6 @@
 
 /*
  * Console::Listen::accept()
->>>>>>> 67329a6a
  */
 StateFlowBase::Action Console::Listen::accept()
 {
@@ -276,19 +250,11 @@
 #endif
 
 /*
-<<<<<<< HEAD
- * Console::help_command()
-=======
  * Console::Listen::process_read()
->>>>>>> 67329a6a
  */
 StateFlowBase::Action Console::Session::process_read()
 {
-<<<<<<< HEAD
-    fprintf(fp, "%10s : print out this help menu\n", "help | ?");    
-=======
     size_t count = (line_size - pos) - selectHelper.remaining_;
->>>>>>> 67329a6a
 
     if (count == 0)
     {
@@ -303,19 +269,7 @@
 #endif
     }
 
-<<<<<<< HEAD
-    return COMMAND_OK;
-}
-
-/*
- * Console::quit_command()
- */
-int Console::quit_command(FILE *fp, int argc, const char *argv[])
-{
-    switch (argc)
-=======
     while(count--)
->>>>>>> 67329a6a
     {
         if (line[pos++] == '\n')
         {
@@ -397,11 +351,7 @@
 }
 
 /*
-<<<<<<< HEAD
- * Console::Callback()
-=======
  * Console::Session::Callback()
->>>>>>> 67329a6a
  */
 Console::CommandStatus Console::Session::callback(int argc, const char *argv[])
 {
@@ -429,76 +379,6 @@
     return COMMAND_NOT_FOUND;
 }
 
-<<<<<<< HEAD
-#if defined (CONSOLE_NETWORKING)
-/*
- * Console::Listen::Listen()
- */
-Console::Listen::Listen(Service *service, int port)
-    : StateFlowBase(service)
-    , fdListen(-1)
-    , selectHelper(this)
-{
-    if (port < 0)
-    {
-        /* invalid port number, this class will do nothing */
-        return;
-    }
-
-    int                yes = 1;
-    struct sockaddr_in sockaddr;
-    int                result;
-
-    memset(&sockaddr, 0, sizeof(sockaddr));
-    sockaddr.sin_family = AF_INET;
-    sockaddr.sin_addr.s_addr = INADDR_ANY;
-    sockaddr.sin_port = htons(port);
-
-    /* open TCP socket */
-    fdListen = socket(AF_INET, SOCK_STREAM, IPPROTO_TCP);
-    HASSERT(fdListen >= 0);
-
-    /* reuse socket address if already in lingering use */
-    result = setsockopt(fdListen, SOL_SOCKET, SO_REUSEADDR, &yes, sizeof(int));
-    HASSERT(result == 0);
-
-    /* turn off the nagel alogrithm */
-    result = setsockopt(fdListen, IPPROTO_TCP, TCP_NODELAY, &yes, sizeof(int));
-    HASSERT(result == 0);
-
-    /* bind the address parameters to the socket */
-    result = bind(fdListen, (struct sockaddr*)&sockaddr, sizeof(sockaddr));
-    HASSERT(result == 0);
-
-    /* set socket non-blocking */
-    result = fcntl(fdListen, F_SETFL, fcntl(0, F_GETFL, 0) | O_NONBLOCK);
-    HASSERT(result == 0);
-
-    /* mark socket as listen */
-    result = ::listen(fdListen, 10);
-    HASSERT(result == 0);
-
-    /* start state flow */
-    start_flow(STATE(entry));
-}
-
-/*
- * Console::Listen::accept()
- */
-StateFlowBase::Action Console::Listen::accept()
-{
-    int newfd = ::accept(fdListen, NULL, NULL);
-    if (newfd >= 0)
-    {
-        int yes = 1;
-        int result = setsockopt(newfd, IPPROTO_TCP,
-                                TCP_NODELAY, &yes, sizeof(int));
-        HASSERT(result == 0);
-        static_cast<Console *>(service())->open_session(newfd);
-    }
-
-    return listen_and_call(&selectHelper, fdListen, STATE(accept));
-=======
 /*
  * Console::Session::exit_interactive()
  */
@@ -517,91 +397,9 @@
     command = nullptr;
 
     return call_immediately(STATE(entry));
->>>>>>> 67329a6a
-}
-#endif
-
-/*
-<<<<<<< HEAD
- * Console::Listen::process_read()
- */
-StateFlowBase::Action Console::Session::process_read()
-{
-    size_t count = (line_size - pos) - selectHelper.remaining_;
-
-    if (count == 0)
-    {
-        /* Connection closed */
-        return delete_this();
-    }
-
-    while(count--)
-    {
-        if (line[pos++] == '\n')
-        {
-            /* parse the line input into individual arguments */
-            unsigned argc = 0;
-            const char *args[MAX_ARGS];
-            char last = '\0';
-
-            for (size_t i = 0; i < pos; ++i)
-            {
-                switch (line[i])
-                {
-                    case '\r':
-                    case '\n':
-                    case ' ':
-                        line[i] = '\0';
-                        break;
-                    case '"':
-                    default:
-                        if (last == '\0')
-                        {
-                            args[argc] = &line[i];
-                            argc = (argc == MAX_ARGS) ? MAX_ARGS : argc + 1;
-                        }
-                        break;
-                }
-                last = line[i];
-            }
-
-            switch (argc)
-            {
-                case 0:
-                    break;
-                case MAX_ARGS:
-                    fprintf(fp, "too many arguments\n");
-                    break;
-                default:
-                    if (static_cast<Console *>(service())->callback(fp, argc, args) == false)
-                    {
-                        struct stat stat;
-                        fstat(fd, &stat);
-                        if (S_ISSOCK(stat.st_mode))
-                        {
-                            fprintf(fp, "shutting down session\n");
-                            return delete_this();
-                        }
-                        fprintf(fp, "session not a socket, "
-                                    "aborting session shutdown\n");
-                    }
-                    break;
-            }
-            pos = 0;
-            prompt(fp);
-        }
-        else
-        {
-            if (pos >= line_size)
-            {
-                /* double the line buffer size */
-                line_size *= 2;
-                char *new_line = (char*)malloc(line_size);
-                memcpy(line, new_line, pos);
-                free(line);
-                line = new_line;
-            }
-=======
+}
+
+/*
  * Console::Session::callback_result_process()
  */
 bool Console::Session::callback_result_process(CommandStatus status,
@@ -628,15 +426,10 @@
             fprintf(fp, "session not a socket, "
                         "aborting session shutdown\n");
             break;
->>>>>>> 67329a6a
         }
         case COMMAND_NOT_FOUND:
             fprintf(fp, "%s: command not found\n", name);
     }
-<<<<<<< HEAD
-    return call_immediately(STATE(entry));
-=======
 
     return true;
->>>>>>> 67329a6a
 }