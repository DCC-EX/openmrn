--- conflicted
+++ resolved
@@ -53,12 +53,8 @@
 
 void CanFrameWriteFlow::send(Buffer<CanHubData> *message, unsigned priority)
 {
-<<<<<<< HEAD
-    LOG(INFO, "outgoing message %" PRIx32 ".", GET_CAN_FRAME_ID_EFF(message->data()->frame()));
-=======
-    LOG(VERBOSE, "outgoing message %x.",
+    LOG(INFO, "outgoing message %" PRIx32 ".",
         GET_CAN_FRAME_ID_EFF(message->data()->frame()));
->>>>>>> 9327b0ca
     message->data()->skipMember_ = ifCan_->hub_port();
     ifCan_->device()->send(message, priority);
 }
