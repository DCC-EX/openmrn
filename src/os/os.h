/** \copyright
 * Copyright (c) 2012, Stuart W Baker
 * All rights reserved.
 *
 * Redistribution and use in source and binary forms, with or without
 * modification, are  permitted provided that the following conditions are met:
 * 
 *  - Redistributions of source code must retain the above copyright notice,
 *    this list of conditions and the following disclaimer.
 *
 *  - Redistributions in binary form must reproduce the above copyright notice,
 *    this list of conditions and the following disclaimer in the documentation
 *    and/or other materials provided with the distribution.
 *
 * THIS SOFTWARE IS PROVIDED BY THE COPYRIGHT HOLDERS AND CONTRIBUTORS "AS IS"
 * AND ANY EXPRESS OR IMPLIED WARRANTIES, INCLUDING, BUT NOT LIMITED TO, THE
 * IMPLIED WARRANTIES OF MERCHANTABILITY AND FITNESS FOR A PARTICULAR PURPOSE
 * ARE DISCLAIMED. IN NO EVENT SHALL THE COPYRIGHT HOLDER OR CONTRIBUTORS BE
 * LIABLE FOR ANY DIRECT, INDIRECT, INCIDENTAL, SPECIAL, EXEMPLARY, OR
 * CONSEQUENTIAL DAMAGES (INCLUDING, BUT NOT LIMITED TO, PROCUREMENT OF
 * SUBSTITUTE GOODS OR SERVICES; LOSS OF USE, DATA, OR PROFITS; OR BUSINESS
 * INTERRUPTION) HOWEVER CAUSED AND ON ANY THEORY OF LIABILITY, WHETHER IN
 * CONTRACT, STRICT LIABILITY, OR TORT (INCLUDING NEGLIGENCE OR OTHERWISE)
 * ARISING IN ANY WAY OUT OF THE USE OF THIS SOFTWARE, EVEN IF ADVISED OF THE
 * POSSIBILITY OF SUCH DAMAGE.
 *
 * \file os.h
 * This file represents a C language abstraction of common operating
 * system calls.
 *
 * @author Stuart W. Baker
 * @date 28 May 2012
 */

#ifndef _OS_OS_H_
#define _OS_OS_H_

#include <sys/time.h>
#include <stdlib.h>
#include <errno.h>
#include <string.h>
#include <limits.h>
#include <stdint.h>

#include "openmrn_features.h"

#if OPENMRN_FEATURE_MUTEX_FREERTOS
#include "freertos_includes.h"
#endif
#if OPENMRN_FEATURE_DEVICE_SELECT
#include <event_groups.h>
#endif

#if OPENMRN_FEATURE_MUTEX_PTHREAD
#include <pthread.h>
#include <semaphore.h>
#endif

#if defined (__MACH__)
#include <mach/mach_time.h>
#endif

#if defined (__WIN32__)
#include <sys/time.h>
#include <unistd.h>
#endif

#include "utils/macros.h"

#ifdef __cplusplus
extern "C" {
#endif


#ifndef OS_INLINE
/// Forces one definition of each inline function to be compiled.
#define OS_INLINE extern inline __attribute__((__gnu_inline__))
#endif

/** Entry point to application.
 * @param argc number of arguments
 * @param argv list of arguments
 * @return 0 upon success.
 */
int appl_main(int argc, char *argv[]);

#if defined (__FreeRTOS__)

extern void hw_init(void);

/** Stack size of the main thread */
extern const size_t main_stack_size;

/** priority of the main thread */
extern const int main_priority;
#endif

#if OPENMRN_FEATURE_MUTEX_FREERTOS
typedef xTaskHandle os_thread_t; /**< thread handle */
typedef struct
{
    xSemaphoreHandle sem; /**< FreeRTOS mutex handle */
    char recursive; /**< recursive mutex if set */
} os_mutex_t; /**< mutex handle */
typedef xQueueHandle os_mq_t; /**< message queue handle */
typedef struct
{
    unsigned char state; /**< keep track if already executed */
} os_thread_once_t; /**< one time initialization type */
typedef xSemaphoreHandle os_sem_t; /**< semaphore handle */
<<<<<<< HEAD
#elif defined(__EMSCRIPTEN__) || defined(ESP_NONOS)
=======
typedef struct thread_priv
{
#if OPENMRN_FEATURE_REENT
    struct _reent *reent; /**< newlib thread specific data (errno, etc...) */
#endif    
#if OPENMRN_FEATURE_DEVICE_SELECT
    EventBits_t selectEventBit; /**< bit used for waking up from select */
#endif    
    void *(*entry)(void*); /**< thread entry point */
    void *arg; /** argument to thread */
} ThreadPriv; /**< thread private data */
#endif
#if OPENMRN_FEATURE_MUTEX_FAKE
>>>>>>> f933fd8d
typedef struct {
    int locked;
    uint8_t recursive;
} os_mutex_t;
typedef struct
{
    unsigned char state; /**< keep track if already executed */
} os_thread_once_t; /**< one time initialization type */
typedef struct {
    unsigned counter;
} os_sem_t;

typedef unsigned os_thread_t;
typedef void *os_mq_t; /**< message queue handle */
#endif
#if OPENMRN_FEATURE_MUTEX_PTHREAD
typedef pthread_t os_thread_t; /**< thread handle */
typedef pthread_mutex_t os_mutex_t; /**< mutex handle */
typedef void *os_mq_t; /**< message queue handle */
typedef pthread_once_t os_thread_once_t; /**< one time initialization type */
/** Some Operating Systems do not support timeouts with semaphores */
typedef struct
{
    /// Condition variable.
    pthread_cond_t cond;
    /// Mutex protectin the counter
    pthread_mutex_t mutex;
    /// How many counts doe the semaphore store.
    int counter;
} os_sem_t;
#endif

#ifndef container_of
/** Get a pointer to the parent structure of one of its members.
 * @param _ptr original member pointer
 * @param _type parent structure type
 * @param _member name of member within structure
 * @return pointer to the parent structure
 */
#define container_of(_ptr, _type, _member)                  \
({                                                       \
    const typeof( ((_type *)0)->_member ) *__mptr = (_ptr); \
    (_type *)( (char *)__mptr - offsetof(_type,_member) );  \
})
#endif

/** Get the monotonic time since the system started.
 * @return time in nanoseconds since system start
 */
extern long long os_get_time_monotonic(void);

#ifndef OPENMRN_FEATURE_MUTEX_PTHREAD
/** @ref os_thread_once states.
 */
enum
{
    OS_THREAD_ONCE_NEVER = 0, ///< not yet executed
    OS_THREAD_ONCE_INPROGRESS, ///< execution in progress
    OS_THREAD_ONCE_DONE ///< execution complete
};
/** initial value for one time intitialization instance */
#define OS_THREAD_ONCE_INIT { OS_THREAD_ONCE_NEVER }
#else
/** initial value for one time intitialization instance */
#define OS_THREAD_ONCE_INIT PTHREAD_ONCE_INIT
#endif

#ifndef OPENMRN_FEATURE_MUTEX_PTHREAD
/** One time intialization routine
 * @param once one time instance
 * @param routine method to call once
 * @return 0 upon success
 */
int os_thread_once(os_thread_once_t *once, void (*routine)(void));
#else
/** One time intialization routine
 * @param once one time instance
 * @param routine method to call once
 * @return 0 upon success
 */
OS_INLINE int os_thread_once(os_thread_once_t *once, void (*routine)(void))
{
    return pthread_once(once, routine);
}
#endif

#define OS_PRIO_MIN 1 /**< lowest thread priority supported by abstraction */
#define OS_PRIO_DEFAULT 0 /**< default thread priority */
#define OS_PRIO_MAX 32 /**< highest thread priority suported by abstraction */

#define OS_MQ_NONE     0 /**< error code for no error for message queues */
#define OS_MQ_TIMEDOUT 1 /**< error code for timedout for message queues */
#define OS_MQ_EMPTY    2 /**< error code for the queue being empty */
#define OS_MQ_FULL     3 /**< error code for queue being full */

#if defined LLONG_MAX
#define OPENMRN_OS_WAIT_FOREVER LLONG_MAX /**< maximum timeout period */
#else
#define OPENMRN_OS_WAIT_FOREVER __LONG_LONG_MAX__ /**< maximum timeout period */
#endif

/** Convert a nanosecond value to a microsecond value.
 * @param _nsec nanosecond value to convert
 * @return microsecond value
 */
#define NSEC_TO_USEC(_nsec) (((long long)_nsec) / 1000LL)

/** Convert a nanosecond value to a millisecond value.
 * @param _nsec nanosecond value to convert
 * @return milliosecond value
 */
#define NSEC_TO_MSEC(_nsec) (((long long)_nsec) / 1000000LL)

/** Convert a nanosecond value to a second value.
 * @param _nsec nanosecond value to convert
 * @return second value
 */
#define NSEC_TO_SEC(_nsec) (((long long)_nsec) / 1000000000LL)

/** Convert a nanosecond value to minutes.
 * @param _nsec nanosecond value to convert
 * @return minutes value
 */
#define NSEC_TO_MIN(_nsec) (((long long)_nsec) / 60000000000LL)

/** Convert a microsecond value to a nanosecond value.
 * @param _usec microsecond value to convert
 * @return nanosecond value
 */
#define USEC_TO_NSEC(_usec) (((long long)_usec) * 1000LL)

/** Convert a microsecond value to a millisecond value.
 * @param _usec microsecond value to convert
 * @return millisecond value
 */
#define USEC_TO_MSEC(_usec) (((long long)_usec) / 1000LL)

/** Convert a microsecond value to a second value.
 * @param _usec microsecond value to convert
 * @return second value
 */
#define USEC_TO_SEC(_usec) (((long long)_usec) / 1000000LL)

/** Convert a millisecond value to a nanosecond value.
 * @param _msec millisecond value to convert
 * @return nanosecond value
 */
#define MSEC_TO_NSEC(_msec) (((long long)_msec) * 1000000LL)

/** Convert a millisecond value to a microsecond value.
 * @param _msec millisecond value to convert
 * @return microsecond value
 */
#define MSEC_TO_USEC(_msec) (((long long)_msec) * 1000LL)

/** Convert a millisecond value to a second value.
 * @param _msec millisecond value to convert
 * @return second value
 */
#define MSEC_TO_SEC(_msec) (((long long)_msec) / 1000LL)

/** Convert a second value to a nanosecond value.
 * @param _sec second value to convert
 * @return nanosecond value
 */
#define SEC_TO_NSEC(_sec) (((long long)_sec) * 1000000000LL)

/** Convert a second value to a microsecond value.
 * @param _sec second value to convert
 * @return microsecond value
 */
#define SEC_TO_USEC(_sec) (((long long)_sec) * 1000000LL)

/** Convert a second value to a millisecond value.
 * @param _sec second value to convert
 * @return millisecond value
 */
#define SEC_TO_MSEC(_sec) (((long long)_sec) * 1000LL)

/** Creates a thread.
 * @param thread handle to the created thread
 * @param name name of thread, NULL for an auto generated name
 * @param priority priority of created thread, 0 means default
 * @param stack_size size in bytes of the created thread's stack
 * @param start_routine entry point of the thread
 * @param arg entry parameter to the thread
 * @return 0 upon success or error number upon failure
 */
int os_thread_create(os_thread_t *thread, const char *name, int priority,
                     size_t stack_size,
                     void *(*start_routine) (void *), void *arg);

/** Destroy a thread.
 * @param thread handle to the created thread
 */
void os_thread_cancel(os_thread_t thread);

/** Return a handle to the calling thread.
 * @return a handle to the calling thread
 */
OS_INLINE os_thread_t os_thread_self(void)
{
#if OPENMRN_FEATURE_MUTEX_FREERTOS
    return xTaskGetCurrentTaskHandle();
#elif OPENMRN_FEATURE_SINGLE_THREADED
    return 0xdeadbeef;
#elif OPENMRN_FEATURE_MUTEX_PTHREAD
    return pthread_self();
#endif
}

/** Return the current thread priority.
 * @param thread handle to thread of interest
 * @return current thread priority
 */
OS_INLINE int os_thread_get_priority(os_thread_t thread)
{
#if OPENMRN_FEATURE_MUTEX_FREERTOS
    return uxTaskPriorityGet(thread);
#elif OPENMRN_FEATURE_SINGLE_THREADED
    return 2;
#elif OPENMRN_FEATURE_MUTEX_PTHREAD
    struct sched_param params;
    int policy;
    pthread_getschedparam(thread, &policy, &params);
    return params.sched_priority;
#endif
}

/** Get the minimum thread priority.
 * @return minimum trhead priority
 */
OS_INLINE int os_thread_get_priority_min(void)
{
#if OPENMRN_FEATURE_MUTEX_FREERTOS
    return 1;
#elif OPENMRN_FEATURE_SINGLE_THREADED
    return 2;
#elif OPENMRN_FEATURE_MUTEX_PTHREAD
    return sched_get_priority_min(SCHED_FIFO);
#endif
}

/** Get the maximum thread priority.
 * @return maximum trhead priority
 */
OS_INLINE int os_thread_get_priority_max(void)
{
#if OPENMRN_FEATURE_MUTEX_FREERTOS
    return configMAX_PRIORITIES - 1;
#elif OPENMRN_FEATURE_SINGLE_THREADED
    return 2;
#elif OPENMRN_FEATURE_MUTEX_PTHREAD
    return sched_get_priority_max(SCHED_FIFO);
#endif
}

#if OPENMRN_FEATURE_MUTEX_FREERTOS
/** Static initializer for mutexes */
#define OS_MUTEX_INITIALIZER {NULL, 0}
/** Static initializer for recursive mutexes */
#define OS_RECURSIVE_MUTEX_INITIALIZER {NULL, 1}
#elif OPENMRN_FEATURE_MUTEX_FAKE
/** Static initializer for mutexes */
#define OS_MUTEX_INITIALIZER {0, 0}
/** Static initializer for recursive mutexes */
#define OS_RECURSIVE_MUTEX_INITIALIZER {0, 1}
#elif OPENMRN_FEATURE_MUTEX_PTHREAD
/** Static initializer for mutexes */
#define OS_MUTEX_INITIALIZER PTHREAD_MUTEX_INITIALIZER

#if defined (__nuttx__)
/** Static initializer for recursive mutexes */
#define OS_RECURSIVE_MUTEX_INITIALIZER {0, SEM_INITIALIZER(1), PTHREAD_MUTEX_RECURSIVE, 0}
#elif defined (__MACH__)
#define OS_RECURSIVE_MUTEX_INITIALIZER PTHREAD_RECURSIVE_MUTEX_INITIALIZER
#else
/** Static initializer for recursive mutexes */
#define OS_RECURSIVE_MUTEX_INITIALIZER PTHREAD_RECURSIVE_MUTEX_INITIALIZER_NP
#endif
#endif

#ifdef __EMSCRIPTEN__
extern void os_emscripten_yield();
#endif

/** Initialize mutex.
 * @param mutex address of mutex handle to initialize
 * @return 0 upon succes or error number upon failure
 */
OS_INLINE int os_mutex_init(os_mutex_t *mutex)
{
#if OPENMRN_FEATURE_MUTEX_FREERTOS
    mutex->recursive = 0;
    mutex->sem = xSemaphoreCreateMutex();

    return 0;
#elif OPENMRN_FEATURE_MUTEX_FAKE
    mutex->locked = 0;
    mutex->recursive = 0;
    return 0;
#elif OPENMRN_FEATURE_MUTEX_PTHREAD
    return pthread_mutex_init(mutex, NULL);
#endif
}

/** Initialize recursive mutex.
 * @param mutex address of mutex handle to initialize
 * @return 0 upon succes or error number upon failure
 */
OS_INLINE int os_recursive_mutex_init(os_mutex_t *mutex)
{
#if OPENMRN_FEATURE_MUTEX_FREERTOS
    mutex->recursive = 1;
    mutex->sem = xSemaphoreCreateRecursiveMutex();

    return 0;
#elif OPENMRN_FEATURE_MUTEX_FAKE
    mutex->locked = 0;
    mutex->recursive = 1;
    return 0;
#elif OPENMRN_FEATURE_MUTEX_PTHREAD
    pthread_mutexattr_t attr;
    int result;

    result = pthread_mutexattr_init(&attr);
    if (result != 0)
    {
        return result;
    }

    result = pthread_mutexattr_settype(&attr, PTHREAD_MUTEX_RECURSIVE);
    if (result != 0)
    {
        return result;
    }

    return pthread_mutex_init(mutex, &attr);
#endif
}

/** Destroy a mutex.
 * @param mutex address of mutex handle to destroy
 * @return 0 upon succes or error number upon failure
 */
OS_INLINE int os_mutex_destroy(os_mutex_t *mutex)
{
#if OPENMRN_FEATURE_MUTEX_FREERTOS
    vSemaphoreDelete(mutex->sem);

    return 0;
#elif OPENMRN_FEATURE_MUTEX_FAKE
    mutex->locked = 0;
    return 0;
#elif OPENMRN_FEATURE_MUTEX_PTHREAD
    return pthread_mutex_destroy(mutex);
#endif
}

/** Lock a mutex.
 * @param mutex address of mutex handle to lock
 * @return 0 upon succes or error number upon failure
 */
OS_INLINE int os_mutex_lock(os_mutex_t *mutex)
{
#if OPENMRN_FEATURE_MUTEX_FREERTOS
    vTaskSuspendAll();
    if (mutex->sem == NULL)
    {
        if (mutex->recursive)
        {
            mutex->sem = xSemaphoreCreateRecursiveMutex();
        }
        else
        {
            mutex->sem = xSemaphoreCreateMutex();
        }
    }
    xTaskResumeAll();

    if (mutex->recursive)
    {
        xSemaphoreTakeRecursive(mutex->sem, portMAX_DELAY);
    }
    else
    {
        xSemaphoreTake(mutex->sem, portMAX_DELAY);
    }
    return 0;
#elif OPENMRN_FEATURE_MUTEX_FAKE
    if (mutex->locked && !mutex->recursive)
    {
        DIE("Mutex deadlock.");
    }
    mutex->locked++;
    return 0;
#elif OPENMRN_FEATURE_MUTEX_PTHREAD
    return pthread_mutex_lock(mutex);
#endif
}

/** Unock a mutex.
 * @param mutex address of mutex handle to unlock
 * @return 0 upon succes or error number upon failure
 */
OS_INLINE int os_mutex_unlock(os_mutex_t *mutex)
{
#if OPENMRN_FEATURE_MUTEX_FREERTOS
    if (mutex->recursive)
    {
        xSemaphoreGiveRecursive(mutex->sem);
    }
    else
    {
        xSemaphoreGive(mutex->sem);
    }
    return 0;
#elif OPENMRN_FEATURE_MUTEX_FAKE
    if (mutex->locked <= 0)
    {
        DIE("Unlocking a not locked mutex");
    }
    --mutex->locked;
    return 0;
#elif OPENMRN_FEATURE_MUTEX_PTHREAD
    return pthread_mutex_unlock(mutex);
#endif
}

/** Initialize a semaphore.
 * @param sem address of semaphore to initialize
 * @param value initial value of semaphore
 * @return 0 upon success
 */
OS_INLINE int os_sem_init(os_sem_t *sem, unsigned int value)
{
#if OPENMRN_FEATURE_MUTEX_FREERTOS
    *sem = xSemaphoreCreateCounting(LONG_MAX, value);
    if (!*sem) {
      abort();
    }
    return 0;
#elif OPENMRN_FEATURE_MUTEX_FAKE
    sem->counter = value;
    return 0;
#elif OPENMRN_FEATURE_MUTEX_PTHREAD
    pthread_cond_init(&sem->cond, NULL);
    pthread_mutex_init(&sem->mutex, NULL);
    sem->counter = value;
    return 0;
#endif
}

/** Destroy a semaphore.
 * @param sem address of semaphore to destroy
 * @return 0 upon success
 */
OS_INLINE int os_sem_destroy(os_sem_t *sem)
{
#if OPENMRN_FEATURE_MUTEX_FREERTOS
    vSemaphoreDelete(*sem);
    return 0;
#elif OPENMRN_FEATURE_MUTEX_FAKE
    return 0;
#elif OPENMRN_FEATURE_MUTEX_PTHREAD
    pthread_cond_destroy(&sem->cond);
    pthread_mutex_destroy(&sem->mutex);
    return 0;
#endif
}

/** Post a semaphore.
 * @param sem address of semaphore to increment
 * @return 0 upon success
 */
OS_INLINE int os_sem_post(os_sem_t *sem)
{
#if OPENMRN_FEATURE_MUTEX_FREERTOS
    xSemaphoreGive(*sem);
    return 0;
#elif OPENMRN_FEATURE_MUTEX_FAKE
    sem->counter++;
    return 0;
#elif OPENMRN_FEATURE_MUTEX_PTHREAD
    pthread_mutex_lock(&sem->mutex);
    sem->counter++;
    pthread_cond_signal(&sem->cond);
    pthread_mutex_unlock(&sem->mutex);
    return 0;
#endif
}

#if OPENMRN_FEATURE_MUTEX_FREERTOS
/** Post a semaphore from the ISR context.
 * @param sem address of semaphore to increment
 * @param woken is the task woken up
 * @return 0 upon success
 */
OS_INLINE int os_sem_post_from_isr(os_sem_t *sem, int *woken)
{
    portBASE_TYPE local_woken;
    xSemaphoreGiveFromISR(*sem, &local_woken);
    *woken |= local_woken;
    return 0;
}
#endif

/** Wait on a semaphore.
 * @param sem address of semaphore to decrement
 * @return 0 upon success
 */
OS_INLINE int os_sem_wait(os_sem_t *sem)
{
#if OPENMRN_FEATURE_MUTEX_FREERTOS
    xSemaphoreTake(*sem, portMAX_DELAY);
    return 0;
#elif defined(__EMSCRIPTEN__)
    while (!sem->counter)
    {
        os_emscripten_yield();
    }
    --sem->counter;
    return 0;
#elif OPENMRN_FEATURE_MUTEX_FAKE
    if (!sem->counter) {
        DIE("Semaphore deadlock.");
    }
    --sem->counter;
    return 0;
#elif OPENMRN_FEATURE_MUTEX_PTHREAD
    pthread_mutex_lock(&sem->mutex);
    while (sem->counter == 0)
    {
        pthread_cond_wait(&sem->cond, &sem->mutex);
    }
    sem->counter--;
    pthread_mutex_unlock(&sem->mutex);
    return 0;
#endif
}

#if OPENMRN_FEATURE_SEM_TIMEDWAIT
/** Wait on a semaphore with a timeout.
 * @param sem address of semaphore to decrement
 * @param timeout in nanoseconds, else OPENMRN_OS_WAIT_FOREVER to wait forever
 * @return 0 upon success, else -1 with errno set to indicate error
 */
OS_INLINE int os_sem_timedwait(os_sem_t *sem, long long timeout)
{
    if (timeout == OPENMRN_OS_WAIT_FOREVER)
    {
        return os_sem_wait(sem);
    }
#if OPENMRN_FEATURE_MUTEX_FREERTOS
    if (xSemaphoreTake(*sem, NSEC_TO_TICK(timeout)) == pdTRUE)
    {
        return 0;
    }
    else
    {
        errno = ETIMEDOUT;
        return -1;
    }
#elif defined(__EMSCRIPTEN__)
    long long end_time = 0;
    do
    {
        if (sem->counter)
        {
            --sem->counter;
            return 0;
        }
        else if (end_time)
        {
            errno = ETIMEDOUT;
            return -1;
        }
        end_time = os_get_time_monotonic() + timeout;
        while (!sem->counter && os_get_time_monotonic() < end_time)
        {
            os_emscripten_yield();
        }
    } while(1);
#elif OPENMRN_FEATURE_MUTEX_PTHREAD
    struct timeval tv;
    struct timespec ts;
    gettimeofday(&tv, NULL);
    timeout += ((long long)tv.tv_sec * 1000000000LL) + ((long long) tv.tv_usec * 1000LL);
    ts.tv_sec = timeout / 1000000000LL;
    ts.tv_nsec = timeout % 1000000000LL;
    pthread_mutex_lock(&sem->mutex);
    while (sem->counter == 0)
    {
        if (pthread_cond_timedwait(&sem->cond, &sem->mutex, &ts) == ETIMEDOUT)
        {
            pthread_mutex_unlock(&sem->mutex);
            errno = ETIMEDOUT;
            return -1;
        }
    }
    sem->counter--;
    pthread_mutex_unlock(&sem->mutex);
    return 0;
#endif
}

#endif // #ifdef OPENMRN_FEATURE_SEM_TIMEDWAIT


#if !defined (OPENMRN_FEATURE_MUTEX_FREERTOS)
/** Private data structure for a queue, do not use directly
 */
typedef struct queue_priv
{
    os_sem_t semSend; /**< able to send semaphore */
    os_sem_t semReceive; /**< able to receive semaphore */
    char *buffer; /**< queue data */
    size_t itemSize; /**< size of each item in the queue */
    size_t bytes; /**< number of bytes that make up the queue */
    unsigned int indexSend; /**< current index for send */
    unsigned int indexReceive; /**< current index for receive */
    os_mutex_t mutex; /**< mutex to protect queue operations */
} QueuePriv;
#endif

/** Create a new message queue.
 * @param length length in number of messages of the queue
 * @param item_size size in number of bytes of a message
 * @return handle to the created queue, NULL on failure
 */
OS_INLINE os_mq_t os_mq_create(size_t length, size_t item_size)
{
#if OPENMRN_FEATURE_MUTEX_FREERTOS
    return xQueueCreate(length, item_size);
#else
    QueuePriv *q = (QueuePriv*)malloc(sizeof(QueuePriv));
    if (!q)
    {
        errno = ENOMEM;
        return NULL;
    }
    os_sem_init(&q->semSend, length);
    os_sem_init(&q->semReceive, 0);
    q->buffer = (char*)malloc(length * item_size);
    q->itemSize = item_size;
    q->bytes = length * item_size;
    q->indexSend = 0;
    q->indexReceive = 0;
    os_mutex_init(&q->mutex);

    return q;
#endif
}

/** Blocking send of a message to a queue.
 * @param queue queue to send message to
 * @param data message to copy into queue
 */
OS_INLINE void os_mq_send(os_mq_t queue, const void *data)
{
#if OPENMRN_FEATURE_MUTEX_FREERTOS
    xQueueSend(queue, data, portMAX_DELAY);
#else
    QueuePriv *q = (QueuePriv*)queue;
    
    os_sem_wait(&q->semSend);

    os_mutex_lock(&q->mutex);
    memcpy(q->buffer + q->indexSend, data, q->itemSize);
    q->indexSend += q->itemSize;
    if (q->indexSend >= q->bytes)
    {
        q->indexSend = 0;
    }
    os_mutex_unlock(&q->mutex);
    os_sem_post(&q->semReceive);
#endif
}

/** Send a message to a queue with a timeout.
 * @param queue queue to send message to
 * @param data message to copy into queue
 * @param timeout time in nanoseconds to wait for queue to be able to accept message
 * @return OS_MQ_NONE on success, OS_MQ_TIMEDOUT on timeout
 */
OS_INLINE int os_mq_timedsend(os_mq_t queue, const void *data, long long timeout)
{
#if OPENMRN_FEATURE_MUTEX_FREERTOS
    portTickType ticks = NSEC_TO_TICK(timeout);
    
    if (xQueueSend(queue, data, ticks) != pdTRUE)
    {
        return OS_MQ_TIMEDOUT;
    }
#else
    DIE("unimplemented.");
#endif
    return OS_MQ_NONE;
}


/** Blocking receive a message from a queue.
 * @param queue queue to receive message from
 * @param data location to copy message from the queue
 */
OS_INLINE void os_mq_receive(os_mq_t queue, void *data)
{
#if OPENMRN_FEATURE_MUTEX_FREERTOS
    xQueueReceive(queue, data, portMAX_DELAY);
#else
    QueuePriv *q = (QueuePriv*)queue;
    
    os_sem_wait(&q->semReceive);

    os_mutex_lock(&q->mutex);
    memcpy(q->buffer + q->indexReceive, data, q->itemSize);
    q->indexReceive += q->itemSize;
    if (q->indexReceive >= q->bytes)
    {
        q->indexReceive = 0;
    }
    os_mutex_unlock(&q->mutex);
    os_sem_post(&q->semSend);
#endif
}

/** Receive a message from a queue.
 * @param queue queue to receive message from
 * @param data location to copy message from the queue
 * @param timeout time in nanoseconds to wait for queue to have a message available
 * @return OS_MQ_NONE on success, OS_MQ_TIMEDOUT on timeout
 */
OS_INLINE int os_mq_timedreceive(os_mq_t queue, void *data, long long timeout)
{
#if OPENMRN_FEATURE_MUTEX_FREERTOS
    portTickType ticks = NSEC_TO_TICK(timeout);

    if (xQueueReceive(queue, data, ticks) != pdTRUE)
    {
        return OS_MQ_TIMEDOUT;
    }
#else
    DIE("unimplemented.");
#endif
    return OS_MQ_NONE;
}

/** Send of a message to a queue from ISR context.
 * @param queue queue to send message to
 * @param data message to copy into queue
 * @param woken is the task woken up
 * @return OS_MQ_NONE on success, else OS_MQ_FULL
 */
OS_INLINE int os_mq_send_from_isr(os_mq_t queue, const void *data, int *woken)
{
#if OPENMRN_FEATURE_MUTEX_FREERTOS
    portBASE_TYPE local_woken;
    if (xQueueSendFromISR(queue, data, &local_woken) != pdTRUE)
    {
        return OS_MQ_FULL;
    }
    *woken |= local_woken;
#else
    DIE("unimplemented.");
#endif
    return OS_MQ_NONE;
}

/** Check if a queue is full from ISR context.
 * @param queue is the queue to check
 * @return non-zero if the queue is full.
 */
OS_INLINE int os_mq_is_full_from_isr(os_mq_t queue)
{
#if OPENMRN_FEATURE_MUTEX_FREERTOS
    return xQueueIsQueueFullFromISR(queue);
#else
    DIE("unimplemented.");
#endif
    return 1;
}


/** Receive a message from a queue from ISR context.
 * @param queue queue to receive message from
 * @param data location to copy message from the queue
 * @param woken is the task woken up
 * @return OS_MQ_NONE on success, else OS_MQ_FULL
 */
OS_INLINE int os_mq_receive_from_isr(os_mq_t queue, void *data, int *woken)
{
#if OPENMRN_FEATURE_MUTEX_FREERTOS
    portBASE_TYPE local_woken;
    if (xQueueReceiveFromISR(queue, data, &local_woken) != pdTRUE)
    {
        return OS_MQ_EMPTY;
    }
    *woken |= local_woken;
#else
    DIE("unimplemented.");
#endif
    return OS_MQ_NONE;
}

/** Return the number of messages pending in the queue.
 * @param queue queue to check
 * @return number of messages in the queue
 */
OS_INLINE int os_mq_num_pending(os_mq_t queue)
{
#if OPENMRN_FEATURE_MUTEX_FREERTOS
    return uxQueueMessagesWaiting(queue);
#else
    DIE("unimplemented.");
    return 0;
#endif
}

/** Return the number of messages pending in the queue from ISR context.
 * @param queue queue to check
 * @return number of messages in the queue
 */
OS_INLINE int os_mq_num_pending_from_isr(os_mq_t queue)
{
#if OPENMRN_FEATURE_MUTEX_FREERTOS
    return uxQueueMessagesWaitingFromISR(queue);
#else
    DIE("unimplemented.");
    return 0;
#endif
}

/** Return the number of spaces available in the queue.
 * @param queue queue to check
 * @return number of spaces available
 */
OS_INLINE int os_mq_num_spaces(os_mq_t queue)
{
#if OPENMRN_FEATURE_MUTEX_FREERTOS
    return uxQueueSpacesAvailable(queue);
#else
    DIE("unimplemented.");
    return 0;
#endif
}

#if defined (__FreeRTOS__)
/** Some of the older ports of FreeRTOS don't yet have this macro, so define it.
 */
#if !defined (portEND_SWITCHING_ISR)
#define portEND_SWITCHING_ISR(_woken) \
    if( _woken )                      \
    {                                 \
        portYIELD_FROM_ISR();         \
    }
#endif

#ifdef TARGET_PIC32MX

void __attribute__((nomips16)) os_isr_exit_yield_test(int woken);

#else
/** Test if we have woken up a higher priority task as the end of an interrupt.
 * @param _woken test value
 */
#define os_isr_exit_yield_test(_woken) \
do                                     \
{                                      \
    portEND_SWITCHING_ISR(_woken);     \
} while(0);

#endif // PIC32 or general
#endif

/** Get the monotonic time since the system started.
 * @return time in nanoseconds since system start
 */
extern long long os_get_time_monotonic(void);

#if defined (__WIN32__)
/** Implementation of standard sleep().
 * @param seconds number of seconds to sleep
 */
OS_INLINE unsigned sleep(unsigned seconds)
{
    usleep(seconds * 1000);
    return 0;
}
#endif


#ifdef __cplusplus
}
#endif

#endif /* _OS_OS_H_ */<|MERGE_RESOLUTION|>--- conflicted
+++ resolved
@@ -108,23 +108,8 @@
     unsigned char state; /**< keep track if already executed */
 } os_thread_once_t; /**< one time initialization type */
 typedef xSemaphoreHandle os_sem_t; /**< semaphore handle */
-<<<<<<< HEAD
-#elif defined(__EMSCRIPTEN__) || defined(ESP_NONOS)
-=======
-typedef struct thread_priv
-{
-#if OPENMRN_FEATURE_REENT
-    struct _reent *reent; /**< newlib thread specific data (errno, etc...) */
-#endif    
-#if OPENMRN_FEATURE_DEVICE_SELECT
-    EventBits_t selectEventBit; /**< bit used for waking up from select */
-#endif    
-    void *(*entry)(void*); /**< thread entry point */
-    void *arg; /** argument to thread */
-} ThreadPriv; /**< thread private data */
 #endif
 #if OPENMRN_FEATURE_MUTEX_FAKE
->>>>>>> f933fd8d
 typedef struct {
     int locked;
     uint8_t recursive;
