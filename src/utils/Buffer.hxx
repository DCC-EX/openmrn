/** \copyright
 * Copyright (c) 2013, Stuart W Baker
 * All rights reserved.
 *
 * Redistribution and use in source and binary forms, with or without
 * modification, are  permitted provided that the following conditions are met:
 *
 *  - Redistributions of source code must retain the above copyright notice,
 *    this list of conditions and the following disclaimer.
 *
 *  - Redistributions in binary form must reproduce the above copyright notice,
 *    this list of conditions and the following disclaimer in the documentation
 *    and/or other materials provided with the distribution.
 *
 * THIS SOFTWARE IS PROVIDED BY THE COPYRIGHT HOLDERS AND CONTRIBUTORS "AS IS"
 * AND ANY EXPRESS OR IMPLIED WARRANTIES, INCLUDING, BUT NOT LIMITED TO, THE
 * IMPLIED WARRANTIES OF MERCHANTABILITY AND FITNESS FOR A PARTICULAR PURPOSE
 * ARE DISCLAIMED. IN NO EVENT SHALL THE COPYRIGHT HOLDER OR CONTRIBUTORS BE
 * LIABLE FOR ANY DIRECT, INDIRECT, INCIDENTAL, SPECIAL, EXEMPLARY, OR
 * CONSEQUENTIAL DAMAGES (INCLUDING, BUT NOT LIMITED TO, PROCUREMENT OF
 * SUBSTITUTE GOODS OR SERVICES; LOSS OF USE, DATA, OR PROFITS; OR BUSINESS
 * INTERRUPTION) HOWEVER CAUSED AND ON ANY THEORY OF LIABILITY, WHETHER IN
 * CONTRACT, STRICT LIABILITY, OR TORT (INCLUDING NEGLIGENCE OR OTHERWISE)
 * ARISING IN ANY WAY OUT OF THE USE OF THIS SOFTWARE, EVEN IF ADVISED OF THE
 * POSSIBILITY OF SUCH DAMAGE.
 *
 * \file Buffer.hxx
 * This file provides buffers with allocation and freelist/reuse mechanisms.
 *
 * @author Stuart W. Baker
 * @date 3 August 2013
 */

#ifndef _UTILS_BUFFER_HXX_
#define _UTILS_BUFFER_HXX_

// Enable this to collect the pointer of all buffers live.
//#define DEBUG_BUFFER_MEMORY

#include <memory>
#include <atomic>
#include <new>
#include <cstdint>
#include <cstdlib>
#include <cstdarg>

#include "executor/Executable.hxx"
#include "executor/Notifiable.hxx"
#include "os/OS.hxx"
#include "utils/Atomic.hxx"
#include "utils/MultiMap.hxx"
#include "utils/QMember.hxx"
#include "utils/Queue.hxx"
#include "utils/macros.h"

class DynamicPool;
class FixedPool;
class LimitedPool;
class Pool;
template <class T> class Buffer;
class BufferBase;
class ForwardAllocator;

namespace openlcb
{
class AsyncIfTest;
}

extern const unsigned LARGEST_BUFFERPOOL_BUCKET;

/** main buffer pool instance */
extern DynamicPool *mainBufferPool;

/** Initializes the main buffer pool. The first call is not thread safe, later
 * calls are noops. It is recommended to call this one or more times from the
 * static initialization. @return the mainBufferPool instance. */
Pool* init_main_buffer_pool();

/** This pointer will be saved for debugging the current allocation source. */
extern void* g_current_alloc;

/// Abstract base class for all Buffers. This class contains all shared
/// components that are not template-dependent.
class BufferBase : public QMember
{
public:
    /// @return reference count; always >0; >1 if this Buffer is shared by
    /// multiple owners.
    uint16_t references()
    {
        return count_.load();
    }

    /// Specifies that a given BarrierNotifiable must be called when the Buffer
    /// is deallocated (unreffed to zero, meaning that all owners have freed
    /// it). @param done is the notifiable to call.
    void set_done(BarrierNotifiable *done)
    {
        if (done_)
        {
            done_->notify();
        }
        done_ = done;
    }

    /** Creates a new child notifiable of the current done notifiable. @return
     * the new notifiable, or NULL if there is no current notifiable. */
    BarrierNotifiable *new_child()
    {
        if (done_)
        {
            return done_->new_child();
        }
        else
        {
            return nullptr;
        }
    }

    /// @return the number of payload bytes owned by this buffer.
    size_t size()
    {
        return size_;
    }

protected:
    /** Get a pointer to the pool that this buffer belongs to.
     * @return pool that this buffer belongs to
     */
    Pool *pool()
    {
        return pool_;
    }

    /** Reference to the pool from whence this buffer came */
    Pool *pool_;

    /// Notifiable to call when the buffer has finished processing
    /// everywhere. May be nullptr.
    BarrierNotifiable *done_;

    /** size of data in bytes */
    uint16_t size_;

    /** number of references in use */
    std::atomic_uint_least16_t count_;

    /** Constructor.  Initializes count to 1 and done_ to NULL.
     * @param size size of buffer data
     * @param pool pool this buffer belong to
     */
    BufferBase(size_t size, Pool *pool)
        : QMember()
        , pool_(pool)
        , done_(NULL)
        , size_(size)
        , count_(1)
    {
    }

    /** Destructor.
     */
    ~BufferBase()
    {
        if (done_)
        {
            done_->notify();
            done_ = nullptr;
        }
    }

    friend class openlcb::AsyncIfTest;

    /** Allow Pool access to our constructor */
    friend class Pool;

    /** Allow DynamicPool access to our constructor */
    friend class DynamicPool;

    /** Allow FixedPool access to our constructor */
    friend class FixedPool;

    /** Allow LimitedPool access to our fields */
    friend class LimitedPool;

    /** Allow DataBufferPool access to our fields */
    friend class DataBufferPool;
    
    DISALLOW_COPY_AND_ASSIGN(BufferBase);
};

/** Base class for all QMember types that hold data in an expandable format
 */
template <class T> class Buffer : public BufferBase
{
public:
    /** The type of payload this buffer contains. */
    typedef T value_type;

    /** Add another reference to the buffer.
     * @return the referenced buffer pointer.
     */
    Buffer<T> *ref()
    {
        ++count_;
        return this;
    }

    /** Decrement count.
     */
    inline void unref();

    /** get a pointer to the start of the data.
     */
    T *data()
    {
        return &data_;
    }

private:
    /** Constructor.
     * @param pool pool this buffer belong to
     */
    Buffer(Pool *pool)
        : BufferBase(sizeof(Buffer<T>), pool)
        , data_()
    {
    }

    /** Destructor.
     */
    ~Buffer()
    {
    }

    DISALLOW_COPY_AND_ASSIGN(Buffer);

    /** Allow Pool access to our constructor */
    friend class Pool;
    /** Allow DataBuffer access to our constructor */
    friend class DataBuffer;

    /** user data */
    T data_;
};

/// Helper class for correctly deleting a buffer. Implements the Deleter
/// concept of STL, can be passed to std::unique_ptr.
template<typename T> struct BufferDelete {
    /// unrefs the passed-in buffer.
    void operator()(Buffer<T>* b) {
        if (b) b->unref();
    }
};

/** This class will automatically unref a Buffer when going out of scope. */
template<typename T> using AutoReleaseBuffer = std::unique_ptr<Buffer<T>, BufferDelete<T>>;
/** Smart pointer for buffers. This class will automatically unref a Buffer
 * when going out of scope. */
template<typename T> using BufferPtr = AutoReleaseBuffer<T>;

/// Helper function to create a BufferPtr of an appropriate type without having
/// to explicitly specify the template argument. Example usage:
/// Action foo() { // after an allocate_and_call(barFlow_, STATE(foo));
///   auto b = get_buffer_deleter(get_allocation_result(barFlow_));
///   ... // maybe return call_immediately(throw_error);
///   b->data()->qux = 13;  // use b regularly as if it was a pointer.
///   barFlow_->send(b.transfer());
/// }
///
/// @param b is the typed raw buffer pointer.
/// @return a buffer deleter object of the respective type.
template<typename T> BufferPtr<T> get_buffer_deleter(Buffer<T>* b) {
    return BufferPtr<T>(b);
}

/** Pool of previously allocated, but currently unused, items. */
class Pool
{
public:
    /** @return the total memory held by this pool. */
    size_t total_size()
    {
        return totalSize;
    }

    /** Get a free item out of the pool.
     * @param result pointer to a pointer to the result
     * @param flow if !NULL, then the alloc call is considered async and will
     *        behave as if @ref alloc_async() was called.
     */
    template <class BufferType>
    void alloc(Buffer<BufferType> **result, Executable *flow = NULL)
    {
#ifdef DEBUG_BUFFER_MEMORY
        g_current_alloc = &&alloc;
        alloc:
#endif
        *result = static_cast<Buffer<BufferType> *>(
            alloc_untyped(sizeof(Buffer<BufferType>), flow));
        if (*result && !flow)
        {
            new (*result) Buffer<BufferType>(this);
        }
    }

    /** Get a free item out of the pool.
     * @param flow Executable to notify upon allocation
     */
    template <class BufferType> void alloc_async(Executable *flow)
    {
        Buffer<BufferType> *buffer;
        alloc(&buffer, flow);
    }

    /** Cast the result of an asynchronous allocation and perform a placement
     * new on it.
     * @param base untyped buffer
     * @param result pointer to a pointer to the cast result
     */
    template <class BufferType>
    static void alloc_async_init(BufferBase *base, Buffer<BufferType> **result)
    {
        HASSERT(base);
        HASSERT(sizeof(Buffer<BufferType>) == base->size());
        *result = static_cast<Buffer<BufferType> *>(base);
        new (*result) Buffer<BufferType>(base->pool());
    }

    /** Number of free items in the pool.
     * @return number of free items in the pool
     */
    virtual size_t free_items() = 0;

    /** Number of free items in the pool for a given allocation size.
     * @param size size of interest
     * @return number of free items in the pool for a given allocation size
     */
    virtual size_t free_items(size_t size) = 0;

protected:
    /** Default Constructor.
     */
    Pool()
        : totalSize(0)
    {
    }

    /** default destructor.
     */
    virtual ~Pool()
    {
    }

    /// Untyped buffer allocation method, used be descendants. @param size
    /// isthe number of bytes the buffer should have as payload. @param flow is
    /// non-null, then asynchronous allocation is performed and the flow is
    /// called with the new buffer when it is available. @return the new buffer
    /// or nullptr if out of RAM and async allocation was allowed.
    virtual BufferBase *alloc_untyped(size_t size, Executable *flow) = 0;

    /** Release an item back to the free pool.
     * @param item pointer to item to release
     */
    virtual void free(BufferBase *item) = 0;

    /** keep track of total allocated size of memory */
    size_t totalSize;

private:
    /** Allow BufferBase to access this class */
    friend class BufferBase;
    /** LimitedPool proxies to a base Pool. */
    friend class LimitedPool;
    /** DataBufferPool proxies to a base Pool. */
    friend class DataBufferPool;

    /** Allow Buffer to access this class */
    template <class T> friend class Buffer;

    DISALLOW_COPY_AND_ASSIGN(Pool);
};

/** This is a struct for storing info about a specific size item in the
 * DynamicPool.
 */
class Bucket : public Q
{
public:
    /** Allocate a Bucket array off of the heap initialized with sizes.
     * @param s size of first bucket
     * @param ... '0' terminated list of additional buckets
     * @return array of allocated buckets.
     * @todo (Stuart Baker) fix such that sizes do not need to be in strict
     * ascending order
     */
    static Bucket *init(int s, ...)
    {
        va_list ap, aq;
        va_start(ap, s);
        va_copy(aq, ap);
        int count = 1;
        int current = s;

        while (current != 0)
        {
            ++count;
            int next = va_arg(ap, int);
            HASSERT(next > current || next == 0);
            current = next;
        }

        Bucket *bucket = (Bucket *)malloc(sizeof(Bucket) * count);
        Bucket *now = bucket;

        new (now) Bucket(s);
        now++;

        for (int i = 1; i < count; ++i)
        {
            new (now) Bucket(va_arg(aq, int));
            now++;
        }

        va_end(aq);
        va_end(ap);
        return bucket;
    }

    /** destroy a bucket created with init.
     * @param bucket Bucket array to destroy
     */
    static void destroy(Bucket *bucket)
    {
        free(bucket);
    }

    /** Get the size of the bucket.
     * @return size of bucket
     */
    size_t size()
    {
        return size_;
    }

    /** Pull out any pending Executables.
     * @return next Qmember pending on an item in the bucket
     */
    QMember *executables()
    {
        return pending_.next().item;
    }

private:
    /** Constructor.
     */
    Bucket(size_t size)
        : Q()
        , size_(size)
        , pending_()
    {
    }

    /** Destructor.
     */
    ~Bucket()
    {
    }

    size_t size_; /**< size of entry */
public:
    size_t allocCount_{0}; /**< total entries allocated */
private:
    /** list of anyone waiting for an item in the bucket */
    Q pending_;
};

/** A specialization of a pool which can allocate new elements dynamically
 * upon request.
 */
class DynamicPool : public Pool, private Atomic
{
public:
    /** Constructor.
     * @param sizes array of bucket sizes for the pool
     */
    DynamicPool(Bucket sizes[])
        : Pool()
        , buckets(sizes)
    {
    }

    /** default destructor */
    ~DynamicPool()
    {
#ifdef GTEST
        for (unsigned i = 0; buckets[i].size() != 0; ++i)
        {
            // Frees all memory left in the bucket.
            do
            {
                auto *p = static_cast<BufferBase *>(buckets[i].next().item);
                if (!p)
                {
                    break;
                }
                ::free(p);
            } while (true);
        }
#endif
        Bucket::destroy(buckets);
    }

    /** Number of free items in the pool.
     * @return number of free items in the pool
     */
    size_t free_items() override;

    /** Number of free items in the pool for a given allocation size.
     * @param size size of interest
     * @return number of free items in the pool for a given allocation size
     */
    size_t free_items(size_t size) override;

protected:
    /** Free buffer queue */
    Bucket *buckets;

private:
    /** Get a free item out of the pool.
     * @param result pointer to a pointer to the result
     * @param flow if !NULL, then the alloc call is considered async and will
     *        behave as if @ref alloc_async() was called.
     * @return the allocated buffer base. The caller has to run the constructor
     * on the returned object to initialize to a specific type.
     */
    BufferBase *alloc_untyped(size_t size, Executable *flow) override;

    /** Allocates a large memory block directly from the heap. @param size is
     * the block size to allocate from the heap. @return the allocated
     * block. */
    void* alloc_large(size_t size);
    /** Frees a large memory block allocated by alloc_large. @param block is
     * the memory block to free. */
    void free_large(void* block);

    /** Releases an item back to the free pool.
     * @param item pointer to item to release
     */
    void free(BufferBase *item) override;

    /** Default constructor.
     */
    DynamicPool();

    friend class ForwardAllocator;

    DISALLOW_COPY_AND_ASSIGN(DynamicPool);
};

/** Pool of fixed number of items which can be allocated up on request.
 */
class FixedPool : public Pool, public Atomic
{
public:
    /** Used in static pools to tell if this item is a member of the pool.
     * @param item to test validity on
     * @return true if the item is in the pool, else return false;
     */
    bool valid(QMember *item)
    {
        if ((char *)item >= mempool &&
            (char *)item < (mempool + (items * itemSize)))
        {
            return true;
        }
        return false;
    }

    /** Constructor for a fixed size pool.
     * @param item_size size of each item in the pool (including the Buffer
     * wrapper).
     * @param items number of items in the pool
     */
    FixedPool(size_t item_size, size_t items)
        : Pool()
        , mempool(new char[(item_size * items)])
        , itemSize(item_size)
        , items(items)
        , empty(false)
    {
        // HASSERT(item_size != 0 && items != 0);
        QMember *current = (QMember *)mempool;
        for (size_t i = 0; i < items; ++i)
        {
            current->init();
            queue.insert(current);
            current = (QMember *)((char *)current + item_size);
        }
    }

    /** default destructor */
    ~FixedPool()
    {
        delete[] mempool;
    }

    /** Number of free items in the pool.
     * @return number of free items in the pool
     */
    size_t free_items() override
    {
        return items - (totalSize / itemSize);
    }

    /** Number of free items in the pool for a given allocation size.
     * @param size size of interest
     * @return number of free items in the pool for a given allocation size
     */
    size_t free_items(size_t size) override
    {
        return size == itemSize ? free_items() : 0;
    }

protected:
    /** Free buffer queue */
    Q queue;

    /** First buffer in a pre-allocated array pool */
    char *mempool;

    /** item Size for fixed pools */
    size_t itemSize;

    /** total number of items in the queue */
    size_t items;

    /** is the pool empty */
    bool empty;

private:
    /** Get a free item out of the pool.
     * @param size the number of bytes of the buffer payload that we need to
     * allocate.
     * @param flow if !NULL, then the alloc call is considered async and will
     *        behave as if @ref alloc_async() was called.
     * @return newly allocated buffer or nullptr if there was no buffer on the
     * empty queue to allocate.
     */
    BufferBase *alloc_untyped(size_t size, Executable *flow) override;

    /** Release an item back to the free pool.
     * @param item pointer to item to release
     */
    void free(BufferBase *item) override;

    /** Default Constructor.
     */
    FixedPool();

    DISALLOW_COPY_AND_ASSIGN(FixedPool);
};

/** Decrement count.
 */
template <class T> void Buffer<T>::unref()
{
<<<<<<< HEAD
    if (--count_ == 0)
=======
    HASSERT(sizeof(Buffer<T>) <= size_);
    if (count_.fetch_sub(1) == 1u)
>>>>>>> bd2d6c18
    {
        this->~Buffer();
        pool_->free(this);
    }
}

#endif /* _UTILS_BUFFER_HXX_ */<|MERGE_RESOLUTION|>--- conflicted
+++ resolved
@@ -665,12 +665,7 @@
  */
 template <class T> void Buffer<T>::unref()
 {
-<<<<<<< HEAD
-    if (--count_ == 0)
-=======
-    HASSERT(sizeof(Buffer<T>) <= size_);
     if (count_.fetch_sub(1) == 1u)
->>>>>>> bd2d6c18
     {
         this->~Buffer();
         pool_->free(this);
