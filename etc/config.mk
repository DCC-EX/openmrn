--- conflicted
+++ resolved
@@ -1,17 +1,8 @@
 ifndef MAKE_INC_CONFIG_MK
 MAKE_INC_CONFIG_MK := 1
 
-<<<<<<< HEAD
-CORELIBS := utils executor os if core cue
-#CORELIBS := os if core
+CORELIBS := utils executor os if core cue nmranet
 
-LINKCORELIBS = -lcue -lif -lcore  -lexecutor $(STARTGROUP) -lutils -los $(ENDGROUP)
-=======
-CORELIBS := utils os if core cue nmranet
-#CORELIBS := os if core
-
-LINKCORELIBS = -lnmranet -lcue -lif -lcore  $(STARTGROUP) -lutils -los $(ENDGROUP)
->>>>>>> 09bbefe5
-#LINKCORELIBS = -lif -lcore  $(STARTGROUP) -los $(ENDGROUP)
+LINKCORELIBS = -lnmranet -lcue -lif -lcore -lexecutor $(STARTGROUP) -lutils -los $(ENDGROUP)
 
 endif # MAKE_INC_CONFIG_MK