--- conflicted
+++ resolved
@@ -102,9 +102,9 @@
 
 endif
 
-<<<<<<< HEAD
 # handle the revision metadata
-all: revision $(EXECUTABLE)$(EXTENTION)
+all: revision
+	$(MAKE) $(EXECUTABLE)$(EXTENTION)
 
 -include *.d
 
@@ -118,21 +118,6 @@
 
 Revision.o : Revision.cxxout
 	$(CXX) $(CXXFLAGS) -x c++ Revision.cxxout -o $@
-=======
-all: Revision.hxxout $(EXECUTABLE)$(EXTENTION)
-
--include *.d
-
-Revision.hxxout: $(OBJS) $(FULLPATHLIBS) $(OPENMRNPATH)/bin/revision.py
-	$(OPENMRNPATH)/bin/revision.py $(REVISIONFLAGS) -t -i "$(GITREPOS)" -g "`$(CC) -dumpversion`"
-	mv Revision.cxxout Revision.cxx
-	$(CXX) $(CXXFLAGS) -x c++ Revision.cxx -o Revision.o
-	mv Revision.cxx Revision.cxxout
-
-.PHONY: clean_revision
-clean_revision:
-	rm -f Revision.cxxout Revision.hxxout
->>>>>>> feec75d9
 
 
 # This part detects whether we have a config.hxx defining CDI data and if yes,
@@ -143,8 +128,6 @@
 OBJS += cdi.o
 endif
 
-OBJEXTRA += Revision.o
-
 $(EXECUTABLE)$(EXTENTION): cdi.o
 
 cdi.o : compile_cdi
@@ -156,7 +139,7 @@
 compile_cdi: Revision.hxxout config.hxx $(OPENMRNPATH)/src/openlcb/CompileCdiMain.cxx
 	g++ -o $@ -I. -I$(OPENMRNPATH)/src -I$(OPENMRNPATH)/include $(CDIEXTRA)  --std=c++11 -MD -MF $@.d $(CXXFLAGSEXTRA) $(OPENMRNPATH)/src/openlcb/CompileCdiMain.cxx
 
-clean: clean_cdi clean_revision
+clean: clean_cdi
 
 .PHONY: clean_cdi
 clean_cdi:
