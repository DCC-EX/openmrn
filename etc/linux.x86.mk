ifndef TOOLPATH
TOOLPATH := $(shell \
sh -c "if [ -d /usr/include/linux ]; then echo /usr/bin; \
      else echo; fi" \
)
endif

$(info mach toolpath '$(TOOLPATH)')

# Get the $(CFLAGSENV), $(CXXFLAGSENV), $(LDFLAGSENV)
include $(OPENMRNPATH)/etc/env.mk

CC = gcc
CXX = g++
AR = ar
LD = g++
OBJDUMP = objdump

AROPTS=D

HOST_TARGET := 1

STARTGROUP := -Wl,--start-group
ENDGROUP := -Wl,--end-group

ARCHOPTIMIZATION = -g -fdata-sections -ffunction-sections

CSHAREDFLAGS = -c $(ARCHOPTIMIZATION) -Wall -Werror -Wno-unknown-pragmas -MD -MP -fno-stack-protector -D_GNU_SOURCE

CFLAGS = $(CSHAREDFLAGS) -std=gnu99

CXXFLAGS = $(CSHAREDFLAGS) -std=c++0x -D__STDC_FORMAT_MACROS \
           -D__STDC_LIMIT_MACROS #-D__LINEAR_MAP__

LDFLAGS = $(ARCHOPTIMIZATION) -pg -Wl,-Map="$(@:%=%.map)" -Wl,--undefined=ignore_fn

SYSLIB_SUBDIRS +=
<<<<<<< HEAD
SYSLIBRARIES = -lrt -lpthread
=======
SYSLIBRARIES = -lrt -lpthread $(SYSLIBRARIESEXTRA)
>>>>>>> 67329a6a

EXTENTION =
<|MERGE_RESOLUTION|>--- conflicted
+++ resolved
@@ -35,10 +35,6 @@
 LDFLAGS = $(ARCHOPTIMIZATION) -pg -Wl,-Map="$(@:%=%.map)" -Wl,--undefined=ignore_fn
 
 SYSLIB_SUBDIRS +=
-<<<<<<< HEAD
-SYSLIBRARIES = -lrt -lpthread
-=======
 SYSLIBRARIES = -lrt -lpthread $(SYSLIBRARIESEXTRA)
->>>>>>> 67329a6a
 
 EXTENTION =
